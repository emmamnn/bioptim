import biorbd

from biorbd_optim import (
    OptimalControlProgram,
    ProblemType,
    Objective,
    BidirectionalMapping,
    Mapping,
    Bounds,
    QAndQDotBounds,
    InitialConditions,
    ShowResult,
    Data,
)


def prepare_ocp(
    biorbd_model_path, final_time, number_shooting_points, show_online_optim=False
):
    # --- Options --- #
    # Model path
    biorbd_model = biorbd.Model(biorbd_model_path)
    torque_min, torque_max, torque_init = -100, 100, 0

    # Add objective functions
    objective_functions = (
        {"type": Objective.Lagrange.MINIMIZE_TORQUE, "weight": 1},
        {"type": Objective.Lagrange.MINIMIZE_TIME},
    )

    # Mapping
    tau_mapping = BidirectionalMapping(Mapping([0, -1],), Mapping([0]))

    # Dynamics
    problem_type = ProblemType.torque_driven

    # Constraints
    constraints = ()

    # Path constraint
    X_bounds = QAndQDotBounds(biorbd_model)
    X_bounds.first_node_min = [0, 0, 0, 0]
    X_bounds.first_node_max = [0, 0, 0, 0]
    X_bounds.last_node_min = [0, 3.14, 0, 0]
    X_bounds.last_node_max = [0, 3.14, 0, 0]

    # Initial guess
    X_init = InitialConditions([0, 0, 0, 0])

    # Define control path constraint
    U_bounds = [Bounds(min_bound=[torque_min], max_bound=[torque_max])]

    U_init = [InitialConditions([torque_init])]

    # ------------- #

    return OptimalControlProgram(
        biorbd_model,
        problem_type,
        number_shooting_points,
        final_time,
        objective_functions,
        X_init,
        U_init,
        X_bounds,
        U_bounds,
        constraints,
        tau_mapping=tau_mapping,
        show_online_optim=show_online_optim,
    )


if __name__ == "__main__":
    ocp = prepare_ocp(
<<<<<<< HEAD
        biorbd_model_path="pendulum.bioMod", final_time=2, number_shooting_points=50, show_online_optim=False,
=======
        biorbd_model_path="pendulum.bioMod",
        final_time=2,
        number_shooting_points=50,
        show_online_optim=False,
>>>>>>> 7eecc181
    )

    # --- Solve the program --- #
    sol = ocp.solve()

    # --- Show results --- #
<<<<<<< HEAD
    param = Data.get_data_from_V(ocp, sol["x"], get_states=False, get_controls=False, get_parameters=True)
=======
    param = Data.get_data_from_V(
        ocp, sol["x"], get_states=False, get_controls=False, get_parameters=True
    )
>>>>>>> 7eecc181
    print(f"The optimized phase time is: {param['time'][0, 0]}, good job Lagrange!")

    result = ShowResult(ocp, sol)
    result.graphs()
    result.animate()<|MERGE_RESOLUTION|>--- conflicted
+++ resolved
@@ -72,27 +72,14 @@
 
 if __name__ == "__main__":
     ocp = prepare_ocp(
-<<<<<<< HEAD
         biorbd_model_path="pendulum.bioMod", final_time=2, number_shooting_points=50, show_online_optim=False,
-=======
-        biorbd_model_path="pendulum.bioMod",
-        final_time=2,
-        number_shooting_points=50,
-        show_online_optim=False,
->>>>>>> 7eecc181
     )
 
     # --- Solve the program --- #
     sol = ocp.solve()
 
     # --- Show results --- #
-<<<<<<< HEAD
     param = Data.get_data_from_V(ocp, sol["x"], get_states=False, get_controls=False, get_parameters=True)
-=======
-    param = Data.get_data_from_V(
-        ocp, sol["x"], get_states=False, get_controls=False, get_parameters=True
-    )
->>>>>>> 7eecc181
     print(f"The optimized phase time is: {param['time'][0, 0]}, good job Lagrange!")
 
     result = ShowResult(ocp, sol)
