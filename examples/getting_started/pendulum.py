"""
A very simple yet meaningful optimal control program consisting in a pendulum starting downward and ending upward
while requiring the minimum of generalized forces. The solver is only allowed to move the pendulum sideways.

This simple example is a good place to start investigating bioptim as it describes the most common dynamics out there
(the joint torque driven), it defines an objective function and some boundaries and initial guesses

During the optimization process, the graphs are updated real-time (even though it is a bit too fast and short to really
appreciate it). Finally, once it finished optimizing, it animates the model using the optimal solution
"""
import matplotlib.pyplot as plt
from casadi import DM, horzcat, Function, sum1
import numpy as np
import biorbd_casadi as biorbd
from bioptim import (
    OptimalControlProgram,
    DynamicsFcn,
    Dynamics,
    Bounds,
    QAndQDotBounds,
    InitialGuess,
    ObjectiveFcn,
    Objective,
    OdeSolver,
<<<<<<< HEAD
)
=======
    PlotType,
    ObjectiveList,
    Node,
)
def plot_objectives(ocp):
    def penalty_plot_count():
        number_of_plots = 0
        objective_names = []
        same_objectives = [[], []]
        number_of_same_objectives = 0
        for nlp in ocp.nlp:
            for j in nlp.J:
                if j.name in objective_names:
                    same_objectives[0].append(objective_names.index(j.name))
                    same_objectives[1].append(number_of_plots)
                    number_of_same_objectives += 1
                else:
                    objective_names.append(j.name)
                number_of_plots += 1
        return number_of_plots, number_of_same_objectives, same_objectives

    def penalty_color(number_of_plots, number_of_same_objectives):
        step_size = 1 / (number_of_plots - number_of_same_objectives)
        color = []
        unique_color = 0
        for i in range(number_of_plots):
            if i in same_objectives[1]:
                color += [plt.cm.viridis(step_size * same_objectives[0][same_objectives[1].index(i)])]
            else:
                color += [plt.cm.viridis(step_size * unique_color)]
                unique_color += 1
        return color

    def get_plotting_penalty_values(x, u, p, j, dt):
        plot_values_returned = DM()
        for i in range(np.shape(x)[1]):
            if j.target is not None:
                try:
                    plot_values = j.weighted_function(x[:, i], u, p, DM(j.weight), DM(j.target), DM(dt))
                except AttributeError:
                    print('here')
            else:
                try:
                    plot_values = j.weighted_function(x[:, i], u, p, DM(j.weight), [], DM(dt))
                except AttributeError:
                    print('here')
            plot_returned = horzcat(plot_values_returned, plot_values[:, 0])
            plot_values_combined = sum1(plot_returned)  # Est-ce que le quadratique est déjà dans la fonction ?
        return plot_values_combined

    number_of_plots, number_of_same_objectives, same_objectives = penalty_plot_count()
    color = penalty_color(number_of_plots, number_of_same_objectives)

    number_of_plots = 0
    for i_phase, nlp in enumerate(ocp.nlp):
        for j in nlp.J:
            if "time" in nlp.parameters.names:
                if j.name == 'MINIMIZE_TIME':
                    dt = Function("time", [nlp.parameters.cx], [j.dt])(nlp.parameters[nlp.parameters.names.index('time')].dt)
            else:
                dt = j.dt
            if j.type in ObjectiveFcn.Mayer:
                ocp.add_plot(f"Objectives", lambda x, u, p, j, dt: get_plotting_penalty_values(x, u, p, j, dt), plot_type=PlotType.POINT, phase=i_phase, j=j, dt=dt, color=color[number_of_plots], node_idx=j.node_idx, label=j.name)
            else:
                ocp.add_plot(f"Objectives", lambda x, u, p, j, dt: get_plotting_penalty_values(x, u, p, j, dt), plot_type=PlotType.INTEGRATED, phase=i_phase, j=j, dt=dt, color=color[number_of_plots], label=j.name)
            number_of_plots += 1

    return
>>>>>>> 09365d08


def prepare_ocp(
    biorbd_model_path: str,
    final_time: float,
    n_shooting: int,
    ode_solver: OdeSolver = OdeSolver.RK4(),
    use_sx: bool = True,
    n_threads: int = 1,
) -> OptimalControlProgram:
    """
    The initialization of an ocp

    Parameters
    ----------
    biorbd_model_path: str
        The path to the biorbd model
    final_time: float
        The time in second required to perform the task
    n_shooting: int
        The number of shooting points to define int the direct multiple shooting program
    ode_solver: OdeSolver = OdeSolver.RK4()
        Which type of OdeSolver to use
    use_sx: bool
        If the SX variable should be used instead of MX (can be extensive on RAM)
    n_threads: int
        The number of threads to use in the paralleling (1 = no parallel computing)

    Returns
    -------
    The OptimalControlProgram ready to be solved
    """

    biorbd_model = biorbd.Model(biorbd_model_path)

    # Add objective functions
    objective_functions = ObjectiveList()
    objective_functions.add(Objective(ObjectiveFcn.Lagrange.MINIMIZE_CONTROL, key="tau"))
    objective_functions.add(Objective(ObjectiveFcn.Lagrange.MINIMIZE_STATE, key="q"))
    objective_functions.add(Objective(ObjectiveFcn.Mayer.MINIMIZE_STATE, index=0, key="q"))
    objective_functions.add(Objective(ObjectiveFcn.Mayer.MINIMIZE_STATE, node=Node.MID, index=1, key="q"))

    # Dynamics
    dynamics = Dynamics(DynamicsFcn.TORQUE_DRIVEN)

    # Path constraint
    x_bounds = QAndQDotBounds(biorbd_model)
    x_bounds[:, [0, -1]] = 0
    x_bounds[1, -1] = 3.14

    # Initial guess
    n_q = biorbd_model.nbQ()
    n_qdot = biorbd_model.nbQdot()
    x_init = InitialGuess([0] * (n_q + n_qdot))

    # Define control path constraint
    n_tau = biorbd_model.nbGeneralizedTorque()
    tau_min, tau_max, tau_init = -100, 100, 0
    u_bounds = Bounds([tau_min] * n_tau, [tau_max] * n_tau)
    u_bounds[n_tau - 1, :] = 0

    u_init = InitialGuess([tau_init] * n_tau)

    return OptimalControlProgram(
        biorbd_model,
        dynamics,
        n_shooting,
        final_time,
        x_init=x_init,
        u_init=u_init,
        x_bounds=x_bounds,
        u_bounds=u_bounds,
        objective_functions=objective_functions,
        ode_solver=ode_solver,
        use_sx=use_sx,
        n_threads=n_threads,
    )


def main():
    """
    If pendulum is run as a script, it will perform the optimization and animates it
    """

    # --- Prepare the ocp --- #
    ocp = prepare_ocp(biorbd_model_path="pendulum.bioMod", final_time=3, n_shooting=100)

<<<<<<< HEAD
    # --- Print ocp structure --- #
=======
    # Custom plots
    plot_objectives(ocp)

    # # --- Print ocp structure --- #
>>>>>>> 09365d08
    # ocp.print(to_console=False, to_graph=True)

    # --- Solve the ocp --- #
    sol = ocp.solve(show_online_optim=True)

    # --- Show the results in a bioviz animation --- #
    sol.animate()


if __name__ == "__main__":
    main()<|MERGE_RESOLUTION|>--- conflicted
+++ resolved
@@ -22,9 +22,6 @@
     ObjectiveFcn,
     Objective,
     OdeSolver,
-<<<<<<< HEAD
-)
-=======
     PlotType,
     ObjectiveList,
     Node,
@@ -93,7 +90,6 @@
             number_of_plots += 1
 
     return
->>>>>>> 09365d08
 
 
 def prepare_ocp(
@@ -181,14 +177,10 @@
     # --- Prepare the ocp --- #
     ocp = prepare_ocp(biorbd_model_path="pendulum.bioMod", final_time=3, n_shooting=100)
 
-<<<<<<< HEAD
-    # --- Print ocp structure --- #
-=======
     # Custom plots
     plot_objectives(ocp)
 
     # # --- Print ocp structure --- #
->>>>>>> 09365d08
     # ocp.print(to_console=False, to_graph=True)
 
     # --- Solve the ocp --- #
