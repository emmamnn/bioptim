--- conflicted
+++ resolved
@@ -8,11 +8,7 @@
 import pytest
 import numpy as np
 
-<<<<<<< HEAD
-from biorbd_optim import Data, InitialConditions, InterpolationType, Simulate
-=======
-from biorbd_optim import Data, OdeSolver, InterpolationType
->>>>>>> 193cb50f
+from biorbd_optim import Data, OdeSolver, InitialConditions, InterpolationType, Simulate
 from .utils import TestUtils
 
 
