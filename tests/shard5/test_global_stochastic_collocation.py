import os
import pytest

import numpy as np
from casadi import DM, vertcat
from bioptim import Solver, SocpType, SolutionMerge


@pytest.mark.parametrize("use_sx", [False, True])
def test_arm_reaching_torque_driven_collocations(use_sx: bool):
    from bioptim.examples.stochastic_optimal_control import arm_reaching_torque_driven_collocations as ocp_module

    final_time = 0.4
    n_shooting = 4
    hand_final_position = np.array([9.359873986980460e-12, 0.527332023564034])

    dt = 0.05
    motor_noise_std = 0.05
    wPq_std = 3e-4
    wPqdot_std = 0.0024
    motor_noise_magnitude = DM(np.array([motor_noise_std**2 / dt, motor_noise_std**2 / dt]))
    wPq_magnitude = DM(np.array([wPq_std**2 / dt, wPq_std**2 / dt]))
    wPqdot_magnitude = DM(np.array([wPqdot_std**2 / dt, wPqdot_std**2 / dt]))
    sensory_noise_magnitude = vertcat(wPq_magnitude, wPqdot_magnitude)

    bioptim_folder = os.path.dirname(ocp_module.__file__)

    ocp = ocp_module.prepare_socp(
        biorbd_model_path=bioptim_folder + "/models/LeuvenArmModel.bioMod",
        final_time=final_time,
        n_shooting=n_shooting,
        polynomial_degree=3,
        hand_final_position=hand_final_position,
        motor_noise_magnitude=motor_noise_magnitude,
        sensory_noise_magnitude=sensory_noise_magnitude,
        use_sx=use_sx,
    )

    # Solver parameters
    solver = Solver.IPOPT(show_online_optim=False)
    solver.set_nlp_scaling_method("none")

    sol = ocp.solve(solver)

    # Check objective function value
    f = np.array(sol.cost)
    np.testing.assert_equal(f.shape, (1, 1))
    np.testing.assert_almost_equal(f[0, 0], 426.84572091057413)

    # Check constraints
    g = np.array(sol.constraints)
    np.testing.assert_equal(g.shape, (442, 1))

    # Check some of the results
    states = sol.decision_states(to_merge=SolutionMerge.NODES)
    controls = sol.decision_controls(to_merge=SolutionMerge.NODES)
    algebraic_states = sol.decision_algebraic_states(to_merge=SolutionMerge.NODES)

    q, qdot = states["q"], states["qdot"]
    tau = controls["tau"]
    k, ref, m, cov = algebraic_states["k"], algebraic_states["ref"], algebraic_states["m"], algebraic_states["cov"]

    # initial and final position
    np.testing.assert_almost_equal(q[:, 0], np.array([0.34906585, 2.24586773]))
    np.testing.assert_almost_equal(q[:, -1], np.array([0.9256103, 1.29037205]))
    np.testing.assert_almost_equal(qdot[:, 0], np.array([0, 0]))
    np.testing.assert_almost_equal(qdot[:, -1], np.array([0, 0]))

    np.testing.assert_almost_equal(tau[:, 0], np.array([1.72235954, -0.90041542]))
    np.testing.assert_almost_equal(tau[:, -2], np.array([-1.64870266, 1.08550928]))

    np.testing.assert_almost_equal(ref[:, 0], np.array([2.81907786e-02, 2.84412560e-01, 0, 0]))
<<<<<<< HEAD
    # np.testing.assert_almost_equal(
    #     m[:, 0],
    #     np.array(
    #         [
    #             1.00000000e00,
    #             6.56332273e-28,
    #             1.74486171e-28,
    #             2.01948392e-28,
    #             -3.89093870e-28,
    #             1.00000000e00,
    #             1.56788574e-28,
    #             -2.17796617e-28,
    #             5.05560847e-28,
    #             2.85012070e-27,
    #             1.00000000e00,
    #             1.54141267e-28,
    #             5.57682185e-27,
    #             -5.63150297e-27,
    #             -3.45241276e-28,
    #             1.00000000e00,
    #             2.73326455e-01,
    #             8.82635686e-04,
    #             -1.12426658e-01,
    #             -4.65696926e-02,
    #             -7.91605355e-04,
    #             2.93109236e-01,
    #             -7.62158205e-03,
    #             2.52356513e-01,
    #             2.12258920e-02,
    #             -6.36373977e-03,
    #             1.97796394e-01,
    #             -1.13276740e-01,
    #             8.12826441e-04,
    #             1.12560995e-02,
    #             1.27484494e-02,
    #             4.62100410e-02,
    #             4.41345368e-01,
    #             -2.20958405e-03,
    #             -1.28278134e-01,
    #             -1.23557656e-01,
    #             -3.31136999e-04,
    #             4.53208614e-01,
    #             -9.74325601e-03,
    #             2.94725085e-01,
    #             2.03928892e-02,
    #             -4.37542245e-03,
    #             3.69716585e-01,
    #             -1.56027946e-01,
    #             5.37451463e-04,
    #             1.38558352e-02,
    #             1.82648112e-02,
    #             1.54357099e-01,
    #             2.77666284e-01,
    #             -3.63464736e-04,
    #             -2.16330322e-02,
    #             -3.87026374e-02,
    #             -2.84987409e-05,
    #             2.78133442e-01,
    #             -2.59652367e-03,
    #             5.58736715e-02,
    #             3.07535278e-03,
    #             -2.44509904e-04,
    #             2.67220432e-01,
    #             -3.40252069e-02,
    #             2.94621777e-05,
    #             2.74660013e-03,
    #             4.13178488e-03,
    #             2.19586629e-01,
    #         ]
    #     ),
    #     decimal=2,
    # )

    # np.testing.assert_almost_equal(
    #     cov[:, -2],
    #     np.array(
    #         [
    #             -0.56657318,
    #             -0.57490179,
    #             -0.66005047,
    #             -0.22158913,
    #             -0.57490244,
    #             -0.52722059,
    #             -0.43145661,
    #             -0.36735762,
    #             -0.66004847,
    #             -0.43145651,
    #             -0.40759851,
    #             -0.06068207,
    #             -0.2215913,
    #             -0.36735785,
    #             -0.06068166,
    #             -0.3793242,
    #         ]
    #     ),
    #     decimal=1,
    # )
    # TODO: See the file diff to understand why the values are different (otherwise check with Pariterre)

    # Test the automatic intialization of the stochastic variables
    socp = ocp_module.prepare_socp(
        biorbd_model_path=bioptim_folder + "/models/LeuvenArmModel.bioMod",
        final_time=final_time,
        n_shooting=n_shooting,
        polynomial_degree=3,
        hand_final_position=hand_final_position,
        motor_noise_magnitude=motor_noise_magnitude,
        sensory_noise_magnitude=sensory_noise_magnitude,
        q_opt=q,
        qdot_opt=qdot,
        tau_opt=tau,
    )

    # Solver parameters
    solver = Solver.IPOPT(show_online_optim=False)
    solver.set_nlp_scaling_method("none")
    solver.set_maximum_iterations(0)
    solver.set_bound_frac(1e-8)
    solver.set_bound_push(1e-8)

    sol_socp = socp.solve(solver)

    q_sol = sol_socp.states["q"]
    qdot_sol = sol_socp.states["qdot"]
    tau_sol = sol_socp.controls["tau"]
    k_sol = sol_socp.stochastic_variables["k"]
    ref_sol = sol_socp.stochastic_variables["ref"]
    m_sol = sol_socp.stochastic_variables["m"]
    cov_sol = sol_socp.stochastic_variables["cov"]

    polynomial_degree = socp.nlp[0].ode_solver.polynomial_degree

    # Constraint values
    x_opt = vertcat(q_sol, qdot_sol)
    x_sol = np.zeros((x_opt.shape[0], polynomial_degree + 2, socp.n_shooting))
    for i_node in range(socp.n_shooting):
        x_sol[:, :, i_node] = x_opt[:, i_node * (polynomial_degree + 2) : (i_node + 1) * (polynomial_degree + 2)]
    s_sol = vertcat(k_sol, ref_sol, m_sol, cov_sol)

    # Initial posture
    shoulder_pos_initial = 0.349065850398866
    elbow_pos_initial = 2.245867726451909
    constraint_value = (
        socp.nlp[0]
        .g[0]
        .function[0](
            0,
            x_sol[:, :, 0].flatten(order="F"),
            tau_sol[:, 0],
            [],
            s_sol[:, 0],
        )
    )
    np.testing.assert_almost_equal(constraint_value[0], shoulder_pos_initial, decimal=6)
    np.testing.assert_almost_equal(constraint_value[1], elbow_pos_initial, decimal=6)

    # Initial and final velocities
    constraint_value = (
        socp.nlp[0]
        .g[1]
        .function[0](
            0,
            x_sol[:, :, 0].flatten(order="F"),
            tau_sol[:, 0],
            [],
            s_sol[:, 0],
        )
    )
    np.testing.assert_almost_equal(constraint_value[0], 0, decimal=6)
    np.testing.assert_almost_equal(constraint_value[1], 0, decimal=6)
    constraint_value = (
        socp.nlp[0]
        .g[2]
        .function[-1](
            0,
            x_opt[:, -1],
            tau_sol[:, -1],
            [],
            s_sol[:, -1],
        )
    )
    np.testing.assert_almost_equal(constraint_value[0], 0, decimal=6)
    np.testing.assert_almost_equal(constraint_value[1], 0, decimal=6)

    # Hand final marker position
    constraint_value = (
        socp.nlp[0]
        .g[4]
        .function[-1](
            0,
            x_opt[:, -1],
            tau_sol[:, -1],
            [],
            s_sol[:, -1],
        )
    )
    np.testing.assert_almost_equal(constraint_value[0], hand_final_position[0], decimal=6)
    np.testing.assert_almost_equal(constraint_value[1], hand_final_position[1], decimal=6)

    # Reference equals mean sensory input
    for i_node in range(socp.n_shooting):
        constraint_value = (
            socp.nlp[0]
            .g[7]
            .function[i_node](
                0,
                x_sol[:, :, i_node].flatten(order="F"),
                tau_sol[:, i_node],
                [],
                s_sol[:, i_node],
            )
        )
        np.testing.assert_almost_equal(constraint_value, np.zeros(constraint_value.shape), decimal=6)

    # Constraint on M
    for i_node in range(socp.n_shooting):
        constraint_value = (
            socp.nlp[0]
            .g[8]
            .function[i_node](
                0,
                x_sol[:, :, i_node].flatten(order="F"),
                tau_sol[:, i_node],
                [],
                s_sol[:, i_node],
            )
        )
        np.testing.assert_almost_equal(constraint_value, np.zeros(constraint_value.shape), decimal=6)

    # # Covariance continuity
    # x_multi_thread = np.zeros((socp.nlp[0].states.shape * (polynomial_degree + 3), socp.nlp[0].ns))
    # for i_node in range(socp.nlp[0].ns):
    #     for i_state in range(socp.nlp[0].states.shape):
    #         x_multi_thread[i_state, i_node] = x_sol[i_state, 0, i_node]
    #         for i_coll in range(1, polynomial_degree + 3):
    #             x_multi_thread[i_coll*socp.nlp[0].states.shape + i_state, i_node] = x_sol[i_state, i_coll-1, i_node]
    # constraint_value = socp.nlp[0].g[9].function[0](0,
    #                           x_multi_thread,
    #                           vertcat(tau_sol[:, :-1], tau_sol[:, 1:]),
    #                           [],
    #                           vertcat(s_sol[:, :-1], s_sol[:, 1:]),
    #                           )
    # np.testing.assert_almost_equal(constraint_value, np.zeros(constraint_value.shape), decimal=6)
    #
    # # States continuity
    # constraint_value = socp.nlp[0].g_internal[0].function[0](0,
    #                                                          x_multi_thread,
    #                                                          vertcat(tau_sol[:, :-1],
    #                                                                      tau_sol[:, 1:]),
    #                                                          [],
    #                                                          vertcat(s_sol[:, :-1], s_sol[:, 1:]),
    #                                                          )
    # np.testing.assert_almost_equal(constraint_value, np.zeros(constraint_value.shape), decimal=6)

    # First collocation state is equal to the states at node
    for i_node in range(socp.n_shooting):
        constraint_value = (
            socp.nlp[0]
            .g_internal[1]
            .function[i_node](
                0,
                x_sol[:, :, i_node].flatten(order="F"),
                tau_sol[:, i_node],
                [],
                s_sol[:, i_node],
            )
        )
        np.testing.assert_almost_equal(constraint_value, np.zeros(constraint_value.shape), decimal=6)
=======
>>>>>>> ef393c43


@pytest.mark.parametrize("use_sx", [False, True])
def test_obstacle_avoidance_direct_collocation(use_sx: bool):
    from bioptim.examples.stochastic_optimal_control import obstacle_avoidance_direct_collocation as ocp_module

    polynomial_degree = 3
    n_shooting = 10

    q_init = np.zeros((2, (polynomial_degree + 2) * n_shooting + 1))
    zq_init = ocp_module.initialize_circle((polynomial_degree + 1) * n_shooting + 1)
    for i in range(n_shooting + 1):
        j = i * (polynomial_degree + 1)
        k = i * (polynomial_degree + 2)
        q_init[:, k] = zq_init[:, j]
        q_init[:, k + 1 : k + 1 + (polynomial_degree + 1)] = zq_init[:, j : j + (polynomial_degree + 1)]

    ocp = ocp_module.prepare_socp(
        final_time=4,
        n_shooting=n_shooting,
        polynomial_degree=polynomial_degree,
        motor_noise_magnitude=np.array([1, 1]),
        q_init=q_init,
        is_stochastic=True,
        is_robustified=True,
        socp_type=SocpType.COLLOCATION(polynomial_degree=polynomial_degree, method="legendre"),
        use_sx=use_sx,
    )

    # Solver parameters
    solver = Solver.IPOPT(show_online_optim=False)
    solver.set_maximum_iterations(4)
    sol = ocp.solve(solver)

    # Check objective function value
    f = np.array(sol.cost)
    np.testing.assert_equal(f.shape, (1, 1))
    np.testing.assert_almost_equal(f[0, 0], 4.6220107868123605)

    # Check constraints
    g = np.array(sol.constraints)
    np.testing.assert_equal(g.shape, (1043, 1))

    # Check some of the results
    states = sol.decision_states(to_merge=SolutionMerge.NODES)
    controls = sol.decision_controls(to_merge=SolutionMerge.NODES)
    algebraic_states = sol.decision_algebraic_states(to_merge=SolutionMerge.NODES)

    q, qdot = states["q"], states["qdot"]
    u = controls["u"]
    m, cov = algebraic_states["m"], algebraic_states["cov"]

    # initial and final position
    np.testing.assert_almost_equal(q[:, 0], np.array([-1.07999204e-27, 2.94926475e00]))
    np.testing.assert_almost_equal(q[:, -1], np.array([-3.76592146e-26, 2.94926475e00]))
    np.testing.assert_almost_equal(qdot[:, 0], np.array([3.59388215, 0.49607651]))
    np.testing.assert_almost_equal(qdot[:, -1], np.array([3.59388215, 0.49607651]))

    np.testing.assert_almost_equal(u[:, 0], np.array([2.2568354, 1.69720657]))
    np.testing.assert_almost_equal(u[:, -1], np.array([0.82746288, 2.89042815]))

    np.testing.assert_almost_equal(
        m[:, 0],
        np.array(
            [
                1.00000000e00,
                -5.05457090e-25,
                -3.45225516e-23,
                4.63567667e-24,
                -2.07762174e-24,
                1.00000000e00,
                5.85505404e-24,
                2.11044910e-24,
                5.35541145e-25,
                -7.33375346e-25,
                1.00000000e00,
                3.31004423e-24,
                6.69132819e-25,
                -1.55199996e-25,
                1.61445742e-24,
                1.00000000e00,
                1.90797247e-01,
                -1.19090552e-02,
                -3.23045118e-01,
                -8.36867760e-02,
                -1.29812817e-02,
                1.69927215e-01,
                -9.02323302e-02,
                -4.15440327e-01,
                2.91358598e-02,
                4.62429927e-03,
                -4.04540496e-02,
                2.59478026e-03,
                5.65168256e-03,
                4.62998816e-02,
                5.73943076e-03,
                -3.07383562e-02,
                3.91343262e-01,
                -6.89506402e-03,
                -4.87839314e-01,
                -8.10220212e-02,
                -7.02994760e-03,
                3.85606978e-01,
                -8.33694095e-02,
                -5.61696657e-01,
                4.84320277e-02,
                7.51042245e-03,
                4.20836460e-02,
                4.20298027e-02,
                7.79698790e-03,
                5.92538743e-02,
                4.52842640e-02,
                9.08680212e-02,
                2.76261710e-01,
                9.59731386e-05,
                -1.11028293e-01,
                -7.03012679e-03,
                6.11634134e-05,
                2.76243341e-01,
                -6.74241321e-03,
                -1.14566661e-01,
                1.09070369e-02,
                7.09878476e-04,
                1.98625775e-01,
                1.83359034e-02,
                7.31642248e-04,
                1.11477554e-02,
                1.81224176e-02,
                2.12172685e-01,
            ]
        ),
        decimal=6,
    )

    np.testing.assert_almost_equal(
        cov[:, -1],
        np.array(
            [
                0.00266764,
                -0.0005587,
                0.00241239,
                -0.00088205,
                -0.0005587,
                0.00134316,
                -0.00048081,
                0.00673894,
                0.00241239,
                -0.00048081,
                -0.00324733,
                -0.00175754,
                -0.00088205,
                0.00673894,
                -0.00175754,
                0.02038775,
            ]
        ),
        decimal=6,
    )<|MERGE_RESOLUTION|>--- conflicted
+++ resolved
@@ -70,7 +70,7 @@
     np.testing.assert_almost_equal(tau[:, -2], np.array([-1.64870266, 1.08550928]))
 
     np.testing.assert_almost_equal(ref[:, 0], np.array([2.81907786e-02, 2.84412560e-01, 0, 0]))
-<<<<<<< HEAD
+
     # np.testing.assert_almost_equal(
     #     m[:, 0],
     #     np.array(
@@ -145,7 +145,7 @@
     # )
 
     # np.testing.assert_almost_equal(
-    #     cov[:, -2],
+    #     cov[:, -2],  # TODO: This is probably -1 now
     #     np.array(
     #         [
     #             -0.56657318,
@@ -339,8 +339,7 @@
             )
         )
         np.testing.assert_almost_equal(constraint_value, np.zeros(constraint_value.shape), decimal=6)
-=======
->>>>>>> ef393c43
+
 
 
 @pytest.mark.parametrize("use_sx", [False, True])
