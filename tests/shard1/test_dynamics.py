import os
import pytest
import re

import numpy as np
from casadi import MX, SX, vertcat
from bioptim import (
    VariableScalingList,
    ConfigureProblem,
    DynamicsFunctions,
    BiorbdModel,
    ControlType,
    RigidBodyDynamics,
    NonLinearProgram,
    DynamicsFcn,
    Dynamics,
    DynamicsEvaluation,
    ConstraintList,
    ParameterList,
)

from tests.utils import TestUtils


class OptimalControlProgram:
    def __init__(self, nlp):
        self.cx = nlp.cx
        self.assume_phase_dynamics = True
        self.n_phases = 1
        self.nlp = [nlp]
        self.parameters = ParameterList()
        self.implicit_constraints = ConstraintList()


@pytest.mark.parametrize("assume_phase_dynamics", [True, False])
@pytest.mark.parametrize("cx", [MX, SX])
@pytest.mark.parametrize("with_external_force", [False, True])
@pytest.mark.parametrize("with_contact", [False, True])
@pytest.mark.parametrize(
    "rigidbody_dynamics",
    [RigidBodyDynamics.ODE, RigidBodyDynamics.DAE_FORWARD_DYNAMICS, RigidBodyDynamics.DAE_INVERSE_DYNAMICS],
)
def test_torque_driven(with_contact, with_external_force, cx, rigidbody_dynamics, assume_phase_dynamics):
    # Prepare the program
    nlp = NonLinearProgram(assume_phase_dynamics=assume_phase_dynamics)
    nlp.model = BiorbdModel(
        TestUtils.bioptim_folder() + "/examples/getting_started/models/2segments_4dof_2contacts.bioMod"
    )
    nlp.ns = 5
    nlp.cx = cx
    nlp.initialize(cx)

    nlp.x_bounds = np.zeros((nlp.model.nb_q * 3, 1))
    nlp.u_bounds = np.zeros((nlp.model.nb_q, 1))
    nlp.x_scaling = VariableScalingList()
    nlp.xdot_scaling = VariableScalingList()
    nlp.u_scaling = VariableScalingList()
    nlp.s_scaling = VariableScalingList()

    ocp = OptimalControlProgram(nlp)
    nlp.control_type = ControlType.CONSTANT
    NonLinearProgram.add(
        ocp,
        "dynamics_type",
        Dynamics(
            DynamicsFcn.TORQUE_DRIVEN,
            with_contact=with_contact,
            rigidbody_dynamics=rigidbody_dynamics,
            expand=True,
        ),
        False,
    )
    phase_index = [i for i in range(ocp.n_phases)]
    NonLinearProgram.add(ocp, "phase_idx", phase_index, False)
    use_states_from_phase_idx = [i for i in range(ocp.n_phases)]
    use_states_dot_from_phase_idx = [i for i in range(ocp.n_phases)]
    use_controls_from_phase_idx = [i for i in range(ocp.n_phases)]
    NonLinearProgram.add(ocp, "use_states_from_phase_idx", use_states_from_phase_idx, False)
    NonLinearProgram.add(ocp, "use_states_dot_from_phase_idx", use_states_dot_from_phase_idx, False)
    NonLinearProgram.add(ocp, "use_controls_from_phase_idx", use_controls_from_phase_idx, False)

    np.random.seed(42)
    if with_external_force:
        external_forces = np.random.rand(6, nlp.model.nb_segments, nlp.ns)
        external_forces = np.transpose(external_forces, (2, 0, 1))
        external_forces = [[external_forces[i, :, :] for i in range(nlp.ns)]]
        NonLinearProgram.add(ocp, "external_forces", external_forces, False)

    # Prepare the dynamics
    ConfigureProblem.initialize(ocp, nlp)

    # Test the results
    states = np.random.rand(nlp.states.shape, nlp.ns)
    controls = np.random.rand(nlp.controls.shape, nlp.ns)
    params = np.random.rand(nlp.parameters.shape, nlp.ns)
    stochastic_variables = np.random.rand(nlp.stochastic_variables.shape, nlp.ns)
<<<<<<< HEAD
    time = np.random.rand(1, nlp.ns)
    x_out = np.array(nlp.dynamics_func(time, states, controls, params, stochastic_variables))
=======
    x_out = np.array(nlp.dynamics_func[0](states, controls, params, stochastic_variables))
>>>>>>> 2f1e6e5e
    if rigidbody_dynamics == RigidBodyDynamics.ODE:
        if with_contact:
            contact_out = np.array(nlp.contact_forces_func(time, states, controls, params, stochastic_variables))
            if with_external_force:
                np.testing.assert_almost_equal(
                    x_out[:, 0],
                    [0.8631034, 0.3251833, 0.1195942, 0.4937956, -7.7700092, -7.5782306, 21.7073786, -16.3059315],
                )
                np.testing.assert_almost_equal(contact_out[:, 0], [-47.8131136, 111.1726516, -24.4449121])

            else:
                np.testing.assert_almost_equal(
                    x_out[:, 0],
                    [0.6118529, 0.785176, 0.6075449, 0.8083973, -0.3214905, -0.1912131, 0.6507164, -0.2359716],
                )
                np.testing.assert_almost_equal(contact_out[:, 0], [-2.444071, 128.8816865, 2.7245124])

        else:
            if with_external_force:
                np.testing.assert_almost_equal(
                    x_out[:, 0],
                    [0.86310343, 0.32518332, 0.11959425, 0.4937956, 0.30731739, -9.97912778, 1.15263778, 36.02430956],
                )
            else:
                np.testing.assert_almost_equal(
                    x_out[:, 0],
                    [
                        0.61185289,
                        0.78517596,
                        0.60754485,
                        0.80839735,
                        -0.30241366,
                        -10.38503791,
                        1.60445173,
                        35.80238642,
                    ],
                )
    elif rigidbody_dynamics == RigidBodyDynamics.DAE_FORWARD_DYNAMICS:
        if with_contact:
            contact_out = np.array(nlp.contact_forces_func(time, states, controls, params, stochastic_variables))
            if with_external_force:
                np.testing.assert_almost_equal(
                    x_out[:, 0], [0.8631034, 0.3251833, 0.1195942, 0.4937956, 0.8074402, 0.4271078, 0.417411, 0.3232029]
                )
                np.testing.assert_almost_equal(contact_out[:, 0], [-47.8131136, 111.1726516, -24.4449121])
            else:
                np.testing.assert_almost_equal(
                    x_out[:, 0], [0.6118529, 0.785176, 0.6075449, 0.8083973, 0.3886773, 0.5426961, 0.7722448, 0.7290072]
                )
                np.testing.assert_almost_equal(contact_out[:, 0], [-2.444071, 128.8816865, 2.7245124])

        else:
            if with_external_force:
                np.testing.assert_almost_equal(
                    x_out[:, 0],
                    [0.8631034, 0.3251833, 0.1195942, 0.4937956, 0.8074402, 0.4271078, 0.417411, 0.3232029],
                )
            else:
                np.testing.assert_almost_equal(
                    x_out[:, 0],
                    [0.6118529, 0.785176, 0.6075449, 0.8083973, 0.3886773, 0.5426961, 0.7722448, 0.7290072],
                )
    elif rigidbody_dynamics == RigidBodyDynamics.DAE_INVERSE_DYNAMICS:
        if with_contact:
            contact_out = np.array(nlp.contact_forces_func(time, states, controls, params, stochastic_variables))
            if with_external_force:
                np.testing.assert_almost_equal(
                    x_out[:, 0], [0.8631034, 0.3251833, 0.1195942, 0.4937956, 0.8074402, 0.4271078, 0.417411, 0.3232029]
                )
                np.testing.assert_almost_equal(contact_out[:, 0], [-47.8131136, 111.1726516, -24.4449121])
            else:
                np.testing.assert_almost_equal(
                    x_out[:, 0], [0.6118529, 0.785176, 0.6075449, 0.8083973, 0.3886773, 0.5426961, 0.7722448, 0.7290072]
                )
                np.testing.assert_almost_equal(contact_out[:, 0], [-2.444071, 128.8816865, 2.7245124])

        else:
            if with_external_force:
                np.testing.assert_almost_equal(
                    x_out[:, 0],
                    [0.8631034, 0.3251833, 0.1195942, 0.4937956, 0.8074402, 0.4271078, 0.417411, 0.3232029],
                )
            else:
                np.testing.assert_almost_equal(
                    x_out[:, 0],
                    [0.6118529, 0.785176, 0.6075449, 0.8083973, 0.3886773, 0.5426961, 0.7722448, 0.7290072],
                )


@pytest.mark.parametrize("assume_phase_dynamics", [True, False])
@pytest.mark.parametrize("cx", [MX, SX])
@pytest.mark.parametrize("with_contact", [False, True])
def test_torque_driven_implicit(with_contact, cx, assume_phase_dynamics):
    # Prepare the program
    nlp = NonLinearProgram(assume_phase_dynamics=assume_phase_dynamics)
    nlp.model = BiorbdModel(
        TestUtils.bioptim_folder() + "/examples/getting_started/models/2segments_4dof_2contacts.bioMod"
    )
    nlp.ns = 5
    nlp.cx = cx
    nlp.initialize(cx)

    nlp.x_bounds = np.zeros((nlp.model.nb_q * 3, 1))
    nlp.u_bounds = np.zeros((nlp.model.nb_q * 2, 1))
    nlp.x_scaling = VariableScalingList()
    nlp.xdot_scaling = VariableScalingList()
    nlp.u_scaling = VariableScalingList()
    nlp.s_scaling = VariableScalingList()

    ocp = OptimalControlProgram(nlp)
    nlp.control_type = ControlType.CONSTANT

    NonLinearProgram.add(
        ocp,
        "dynamics_type",
        Dynamics(
            DynamicsFcn.TORQUE_DRIVEN,
            with_contact=with_contact,
            rigidbody_dynamics=RigidBodyDynamics.DAE_INVERSE_DYNAMICS,
            expand=True,
        ),
        False,
    )
    phase_index = [i for i in range(ocp.n_phases)]
    NonLinearProgram.add(ocp, "phase_idx", phase_index, False)
    use_states_from_phase_idx = [i for i in range(ocp.n_phases)]
    use_states_dot_from_phase_idx = [i for i in range(ocp.n_phases)]
    use_controls_from_phase_idx = [i for i in range(ocp.n_phases)]
    NonLinearProgram.add(ocp, "use_states_from_phase_idx", use_states_from_phase_idx, False)
    NonLinearProgram.add(ocp, "use_states_dot_from_phase_idx", use_states_dot_from_phase_idx, False)
    NonLinearProgram.add(ocp, "use_controls_from_phase_idx", use_controls_from_phase_idx, False)

    # Prepare the dynamics
    ConfigureProblem.initialize(ocp, nlp)

    # Test the results
    np.random.seed(42)
    states = np.random.rand(nlp.states.shape, nlp.ns)
    controls = np.random.rand(nlp.controls.shape, nlp.ns)
    params = np.random.rand(nlp.parameters.shape, nlp.ns)
    stochastic_variables = np.random.rand(nlp.stochastic_variables.shape, nlp.ns)
<<<<<<< HEAD
    time = np.random.rand(1, nlp.ns)
    x_out = np.array(nlp.dynamics_func(time, states, controls, params, stochastic_variables))
=======
    x_out = np.array(nlp.dynamics_func[0](states, controls, params, stochastic_variables))
>>>>>>> 2f1e6e5e

    if with_contact:
        contact_out = np.array(nlp.contact_forces_func(time, states, controls, params, stochastic_variables))
        np.testing.assert_almost_equal(
            x_out[:, 0], [0.6118529, 0.785176, 0.6075449, 0.8083973, 0.3886773, 0.5426961, 0.7722448, 0.7290072]
        )

        np.testing.assert_almost_equal(contact_out[:, 0], [-2.444071, 128.8816865, 2.7245124])

    else:
        np.testing.assert_almost_equal(
            x_out[:, 0],
            [0.6118529, 0.785176, 0.6075449, 0.8083973, 0.3886773, 0.5426961, 0.7722448, 0.7290072],
        )


@pytest.mark.parametrize("assume_phase_dynamics", [True, False])
@pytest.mark.parametrize("cx", [MX, SX])
@pytest.mark.parametrize("with_contact", [False, True])
@pytest.mark.parametrize("implicit_contact", [False, True])
def test_torque_driven_soft_contacts_dynamics(with_contact, cx, implicit_contact, assume_phase_dynamics):
    # Prepare the program
    nlp = NonLinearProgram(assume_phase_dynamics=assume_phase_dynamics)
    nlp.model = BiorbdModel(
        TestUtils.bioptim_folder() + "/examples/getting_started/models/2segments_4dof_2contacts.bioMod"
    )
    nlp.ns = 5
    nlp.cx = cx
    nlp.initialize(cx)

    nlp.x_bounds = np.zeros((nlp.model.nb_q * (2 + 3), 1))
    nlp.u_bounds = np.zeros((nlp.model.nb_q * 2, 1))
    nlp.x_scaling = VariableScalingList()
    nlp.xdot_scaling = VariableScalingList()
    nlp.u_scaling = VariableScalingList()
    nlp.s_scaling = VariableScalingList()

    ocp = OptimalControlProgram(nlp)
    nlp.control_type = ControlType.CONSTANT

    NonLinearProgram.add(
        ocp,
        "dynamics_type",
        Dynamics(
            DynamicsFcn.TORQUE_DRIVEN, with_contact=with_contact, soft_contacts_dynamics=implicit_contact, expand=True
        ),
        False,
    )

    phase_index = [i for i in range(ocp.n_phases)]
    NonLinearProgram.add(ocp, "phase_idx", phase_index, False)
    use_states_from_phase_idx = [i for i in range(ocp.n_phases)]
    use_states_dot_from_phase_idx = [i for i in range(ocp.n_phases)]
    use_controls_from_phase_idx = [i for i in range(ocp.n_phases)]
    NonLinearProgram.add(ocp, "use_states_from_phase_idx", use_states_from_phase_idx, False)
    NonLinearProgram.add(ocp, "use_states_dot_from_phase_idx", use_states_dot_from_phase_idx, False)
    NonLinearProgram.add(ocp, "use_controls_from_phase_idx", use_controls_from_phase_idx, False)

    # Prepare the dynamics
    ConfigureProblem.initialize(ocp, nlp)

    # Test the results
    np.random.seed(42)
    states = np.random.rand(nlp.states.shape, nlp.ns)
    controls = np.random.rand(nlp.controls.shape, nlp.ns)
    params = np.random.rand(nlp.parameters.shape, nlp.ns)
    stochastic_variables = np.random.rand(nlp.stochastic_variables.shape, nlp.ns)
<<<<<<< HEAD
    time = np.random.rand(1, nlp.ns)
    x_out = np.array(nlp.dynamics_func(time, states, controls, params, stochastic_variables))
=======
    x_out = np.array(nlp.dynamics_func[0](states, controls, params, stochastic_variables))
>>>>>>> 2f1e6e5e

    if with_contact:
        contact_out = np.array(nlp.contact_forces_func(time, states, controls, params, stochastic_variables))
        np.testing.assert_almost_equal(
            x_out[:, 0], [0.6118529, 0.785176, 0.6075449, 0.8083973, -0.3214905, -0.1912131, 0.6507164, -0.2359716]
        )

        np.testing.assert_almost_equal(contact_out[:, 0], [-2.444071, 128.8816865, 2.7245124])

    else:
        np.testing.assert_almost_equal(
            x_out[:, 0],
            [0.6118529, 0.785176, 0.6075449, 0.8083973, -0.3024137, -10.3850379, 1.6044517, 35.8023864],
        )


@pytest.mark.parametrize("assume_phase_dynamics", [True, False])
@pytest.mark.parametrize("cx", [MX, SX])
@pytest.mark.parametrize("with_external_force", [False, True])
@pytest.mark.parametrize("with_contact", [False, True])
def test_torque_derivative_driven(with_contact, with_external_force, cx, assume_phase_dynamics):
    # Prepare the program
    nlp = NonLinearProgram(assume_phase_dynamics=assume_phase_dynamics)
    nlp.model = BiorbdModel(
        TestUtils.bioptim_folder() + "/examples/getting_started/models/2segments_4dof_2contacts.bioMod"
    )
    nlp.ns = 5
    nlp.cx = cx
    nlp.initialize(cx)
    nlp.x_bounds = np.zeros((nlp.model.nb_q * 3, 1))
    nlp.u_bounds = np.zeros((nlp.model.nb_q, 1))
    nlp.x_scaling = VariableScalingList()
    nlp.xdot_scaling = VariableScalingList()
    nlp.u_scaling = VariableScalingList()
    nlp.s_scaling = VariableScalingList()

    ocp = OptimalControlProgram(nlp)
    nlp.control_type = ControlType.CONSTANT

    NonLinearProgram.add(
        ocp,
        "dynamics_type",
        Dynamics(
            DynamicsFcn.TORQUE_DERIVATIVE_DRIVEN,
            with_contact=with_contact,
            expand=True,
        ),
        False,
    )

    phase_index = [i for i in range(ocp.n_phases)]
    NonLinearProgram.add(ocp, "phase_idx", phase_index, False)
    use_states_from_phase_idx = [i for i in range(ocp.n_phases)]
    use_states_dot_from_phase_idx = [i for i in range(ocp.n_phases)]
    use_controls_from_phase_idx = [i for i in range(ocp.n_phases)]
    NonLinearProgram.add(ocp, "use_states_from_phase_idx", use_states_from_phase_idx, False)
    NonLinearProgram.add(ocp, "use_states_dot_from_phase_idx", use_states_dot_from_phase_idx, False)
    NonLinearProgram.add(ocp, "use_controls_from_phase_idx", use_controls_from_phase_idx, False)

    np.random.seed(42)
    if with_external_force:
        external_forces = np.random.rand(6, nlp.model.nb_segments, nlp.ns)
        external_forces = np.transpose(external_forces, (2, 0, 1))
        external_forces = [[external_forces[i, :, :] for i in range(nlp.ns)]]
        NonLinearProgram.add(ocp, "external_forces", external_forces, False)

    # Prepare the dynamics
    ConfigureProblem.initialize(ocp, nlp)

    # Test the results
    states = np.random.rand(nlp.states.shape, nlp.ns)
    controls = np.random.rand(nlp.controls.shape, nlp.ns)
    params = np.random.rand(nlp.parameters.shape, nlp.ns)
    stochastic_variables = np.random.rand(nlp.stochastic_variables.shape, nlp.ns)
<<<<<<< HEAD
    time = np.random.rand(1, nlp.ns)
    x_out = np.array(nlp.dynamics_func(time, states, controls, params, stochastic_variables))
=======
    x_out = np.array(nlp.dynamics_func[0](states, controls, params, stochastic_variables))
>>>>>>> 2f1e6e5e

    if with_contact:
        contact_out = np.array(nlp.contact_forces_func(time, states, controls, params, stochastic_variables))
        if with_external_force:
            np.testing.assert_almost_equal(
                x_out[:, 0],
                [
                    0.8631034,
                    0.3251833,
                    0.1195942,
                    0.4937956,
                    -7.7700092,
                    -7.5782306,
                    21.7073786,
                    -16.3059315,
                    0.8074402,
                    0.4271078,
                    0.417411,
                    0.3232029,
                ],
            )
            np.testing.assert_almost_equal(contact_out[:, 0], [-47.8131136, 111.1726516, -24.4449121])
        else:
            np.testing.assert_almost_equal(
                x_out[:, 0],
                [
                    0.61185289,
                    0.78517596,
                    0.60754485,
                    0.80839735,
                    -0.32149054,
                    -0.19121314,
                    0.65071636,
                    -0.23597164,
                    0.38867729,
                    0.54269608,
                    0.77224477,
                    0.72900717,
                ],
            )
            np.testing.assert_almost_equal(contact_out[:, 0], [-2.444071, 128.8816865, 2.7245124])

    else:
        if with_external_force:
            np.testing.assert_almost_equal(
                x_out[:, 0],
                [
                    0.86310343,
                    0.32518332,
                    0.11959425,
                    0.4937956,
                    0.30731739,
                    -9.97912778,
                    1.15263778,
                    36.02430956,
                    0.80744016,
                    0.42710779,
                    0.417411,
                    0.32320293,
                ],
            )
        else:
            np.testing.assert_almost_equal(
                x_out[:, 0],
                [
                    0.61185289,
                    0.78517596,
                    0.60754485,
                    0.80839735,
                    -0.30241366,
                    -10.38503791,
                    1.60445173,
                    35.80238642,
                    0.38867729,
                    0.54269608,
                    0.77224477,
                    0.72900717,
                ],
            )


@pytest.mark.parametrize("assume_phase_dynamics", [True, False])
@pytest.mark.parametrize("cx", [MX, SX])
@pytest.mark.parametrize("with_contact", [False, True])
def test_torque_derivative_driven_implicit(with_contact, cx, assume_phase_dynamics):
    # Prepare the program
    nlp = NonLinearProgram(assume_phase_dynamics=assume_phase_dynamics)
    nlp.model = BiorbdModel(
        TestUtils.bioptim_folder() + "/examples/getting_started/models/2segments_4dof_2contacts.bioMod"
    )
    nlp.ns = 5
    nlp.cx = cx
    nlp.initialize(cx)
    nlp.phase_idx = 0
    nlp.x_bounds = np.zeros((nlp.model.nb_q * 4, 1))
    nlp.u_bounds = np.zeros((nlp.model.nb_q, 2))
    nlp.x_scaling = VariableScalingList()
    nlp.xdot_scaling = VariableScalingList()
    nlp.u_scaling = VariableScalingList()
    nlp.s_scaling = VariableScalingList()

    ocp = OptimalControlProgram(nlp)
    nlp.control_type = ControlType.CONSTANT
    NonLinearProgram.add(
        ocp,
        "dynamics_type",
        Dynamics(
            DynamicsFcn.TORQUE_DERIVATIVE_DRIVEN,
            with_contact=with_contact,
            rigidbody_dynamics=RigidBodyDynamics.DAE_INVERSE_DYNAMICS,
            expand=True,
        ),
        False,
    )
    phase_index = [i for i in range(ocp.n_phases)]
    NonLinearProgram.add(ocp, "phase_idx", phase_index, False)
    use_states_from_phase_idx = [i for i in range(ocp.n_phases)]
    use_states_dot_from_phase_idx = [i for i in range(ocp.n_phases)]
    use_controls_from_phase_idx = [i for i in range(ocp.n_phases)]
    NonLinearProgram.add(ocp, "use_states_from_phase_idx", use_states_from_phase_idx, False)
    NonLinearProgram.add(ocp, "use_states_dot_from_phase_idx", use_states_dot_from_phase_idx, False)
    NonLinearProgram.add(ocp, "use_controls_from_phase_idx", use_controls_from_phase_idx, False)

    # Prepare the dynamics
    ConfigureProblem.initialize(ocp, nlp)

    # Test the results
    np.random.seed(42)
    states = np.random.rand(nlp.states.shape, nlp.ns)
    controls = np.random.rand(nlp.controls.shape, nlp.ns)
    params = np.random.rand(nlp.parameters.shape, nlp.ns)
    stochastic_variables = np.random.rand(nlp.stochastic_variables.shape, nlp.ns)
<<<<<<< HEAD
    time = np.random.rand(1, nlp.ns)
    x_out = np.array(nlp.dynamics_func(time, states, controls, params, stochastic_variables))
=======
    x_out = np.array(nlp.dynamics_func[0](states, controls, params, stochastic_variables))
>>>>>>> 2f1e6e5e

    if with_contact:
        contact_out = np.array(nlp.contact_forces_func(time, states, controls, params, stochastic_variables))
        np.testing.assert_almost_equal(
            x_out[:, 0],
            [
                0.6118529,
                0.785176,
                0.6075449,
                0.8083973,
                0.3886773,
                0.5426961,
                0.7722448,
                0.7290072,
                0.8631034,
                0.3251833,
                0.1195942,
                0.4937956,
                0.0314292,
                0.2492922,
                0.2897515,
                0.8714606,
            ],
        )
        np.testing.assert_almost_equal(contact_out[:, 0], [-2.444071, 128.8816865, 2.7245124])
    else:
        np.testing.assert_almost_equal(
            x_out[:, 0],
            [
                0.6118529,
                0.785176,
                0.6075449,
                0.8083973,
                0.3886773,
                0.5426961,
                0.7722448,
                0.7290072,
                0.8631034,
                0.3251833,
                0.1195942,
                0.4937956,
                0.0314292,
                0.2492922,
                0.2897515,
                0.8714606,
            ],
        )


@pytest.mark.parametrize("assume_phase_dynamics", [True, False])
@pytest.mark.parametrize("cx", [MX, SX])
@pytest.mark.parametrize("with_contact", [False, True])
@pytest.mark.parametrize("implicit_contact", [False, True])
def test_torque_derivative_driven_soft_contacts_dynamics(with_contact, cx, implicit_contact, assume_phase_dynamics):
    # Prepare the program
    nlp = NonLinearProgram(assume_phase_dynamics=assume_phase_dynamics)
    nlp.model = BiorbdModel(
        TestUtils.bioptim_folder() + "/examples/getting_started/models/2segments_4dof_2contacts.bioMod"
    )
    nlp.ns = 5
    nlp.cx = cx
    nlp.initialize(cx)

    nlp.x_bounds = np.zeros((nlp.model.nb_q * (2 + 3), 1))
    nlp.u_bounds = np.zeros((nlp.model.nb_q * 4, 1))
    nlp.x_scaling = VariableScalingList()
    nlp.xdot_scaling = VariableScalingList()
    nlp.u_scaling = VariableScalingList()
    nlp.s_scaling = VariableScalingList()

    ocp = OptimalControlProgram(nlp)
    nlp.control_type = ControlType.CONSTANT
    NonLinearProgram.add(
        ocp,
        "dynamics_type",
        Dynamics(
            DynamicsFcn.TORQUE_DERIVATIVE_DRIVEN,
            with_contact=with_contact,
            soft_contacts_dynamics=implicit_contact,
            expand=True,
        ),
        False,
    )

    phase_index = [i for i in range(ocp.n_phases)]
    NonLinearProgram.add(ocp, "phase_idx", phase_index, False)
    use_states_from_phase_idx = [i for i in range(ocp.n_phases)]
    use_states_dot_from_phase_idx = [i for i in range(ocp.n_phases)]
    use_controls_from_phase_idx = [i for i in range(ocp.n_phases)]
    NonLinearProgram.add(ocp, "use_states_from_phase_idx", use_states_from_phase_idx, False)
    NonLinearProgram.add(ocp, "use_states_dot_from_phase_idx", use_states_dot_from_phase_idx, False)
    NonLinearProgram.add(ocp, "use_controls_from_phase_idx", use_controls_from_phase_idx, False)

    # Prepare the dynamics
    ConfigureProblem.initialize(ocp, nlp)

    # Test the results
    np.random.seed(42)
    states = np.random.rand(nlp.states.shape, nlp.ns)
    controls = np.random.rand(nlp.controls.shape, nlp.ns)
    params = np.random.rand(nlp.parameters.shape, nlp.ns)
    stochastic_variables = np.random.rand(nlp.stochastic_variables.shape, nlp.ns)
<<<<<<< HEAD
    time = np.random.rand(1, nlp.ns)
    x_out = np.array(nlp.dynamics_func(time, states, controls, params, stochastic_variables))
=======
    x_out = np.array(nlp.dynamics_func[0](states, controls, params, stochastic_variables))
>>>>>>> 2f1e6e5e

    if with_contact:
        contact_out = np.array(nlp.contact_forces_func(time, states, controls, params, stochastic_variables))
        np.testing.assert_almost_equal(
            x_out[:, 0],
            [
                0.6118529,
                0.785176,
                0.6075449,
                0.8083973,
                -0.3214905,
                -0.1912131,
                0.6507164,
                -0.2359716,
                0.3886773,
                0.5426961,
                0.7722448,
                0.7290072,
            ],
        )
        np.testing.assert_almost_equal(contact_out[:, 0], [-2.444071, 128.8816865, 2.7245124])

    else:
        np.testing.assert_almost_equal(
            x_out[:, 0],
            [
                0.6118529,
                0.785176,
                0.6075449,
                0.8083973,
                -0.3024137,
                -10.3850379,
                1.6044517,
                35.8023864,
                0.3886773,
                0.5426961,
                0.7722448,
                0.7290072,
            ],
        )


@pytest.mark.parametrize("assume_phase_dynamics", [True, False])
@pytest.mark.parametrize(
    "dynamics",
    [DynamicsFcn.TORQUE_ACTIVATIONS_DRIVEN, DynamicsFcn.MUSCLE_DRIVEN],
)
def test_soft_contacts_dynamics_errors(dynamics, assume_phase_dynamics):
    # Prepare the program
    nlp = NonLinearProgram(assume_phase_dynamics=assume_phase_dynamics)
    nlp.model = BiorbdModel(
        TestUtils.bioptim_folder() + "/examples/getting_started/models/2segments_4dof_2contacts.bioMod"
    )
    nlp.ns = 5
    nlp.cx = MX

    nlp.u_bounds = np.zeros((nlp.model.nb_q * 4, 1))
    nlp.u_scaling = VariableScalingList()

    ocp = OptimalControlProgram(nlp)
    nlp.control_type = ControlType.CONSTANT
    NonLinearProgram.add(
        ocp,
        "dynamics_type",
        Dynamics(dynamics, soft_contacts_dynamics=True, expand=True),
        False,
    )
    phase_index = [i for i in range(ocp.n_phases)]
    NonLinearProgram.add(ocp, "phase_idx", phase_index, False)
    use_states_from_phase_idx = [i for i in range(ocp.n_phases)]
    use_states_dot_from_phase_idx = [i for i in range(ocp.n_phases)]
    use_controls_from_phase_idx = [i for i in range(ocp.n_phases)]
    NonLinearProgram.add(ocp, "use_states_from_phase_idx", use_states_from_phase_idx, False)
    NonLinearProgram.add(ocp, "use_states_dot_from_phase_idx", use_states_dot_from_phase_idx, False)
    NonLinearProgram.add(ocp, "use_controls_from_phase_idx", use_controls_from_phase_idx, False)

    # Prepare the dynamics
    with pytest.raises(
        TypeError,
        match=re.escape(f"{dynamics.name.lower()}() got an unexpected keyword argument " "'soft_contacts_dynamics'"),
    ):
        ConfigureProblem.initialize(ocp, nlp)


@pytest.mark.parametrize("assume_phase_dynamics", [True, False])
@pytest.mark.parametrize(
    "dynamics",
    [DynamicsFcn.TORQUE_ACTIVATIONS_DRIVEN],
)
def test_implicit_dynamics_errors(dynamics, assume_phase_dynamics):
    # Prepare the program
    nlp = NonLinearProgram(assume_phase_dynamics=assume_phase_dynamics)
    nlp.model = BiorbdModel(
        TestUtils.bioptim_folder() + "/examples/getting_started/models/2segments_4dof_2contacts.bioMod"
    )
    nlp.ns = 5
    nlp.cx = MX

    nlp.u_bounds = np.zeros((nlp.model.nb_q * 4, 1))
    nlp.u_scaling = VariableScalingList()

    ocp = OptimalControlProgram(nlp)
    nlp.control_type = ControlType.CONSTANT
    NonLinearProgram.add(
        ocp,
        "dynamics_type",
        Dynamics(dynamics, rigidbody_dynamics=RigidBodyDynamics.DAE_INVERSE_DYNAMICS, expand=True),
        False,
    )
    phase_index = [i for i in range(ocp.n_phases)]
    NonLinearProgram.add(ocp, "phase_idx", phase_index, False)
    use_states_from_phase_idx = [i for i in range(ocp.n_phases)]
    use_states_dot_from_phase_idx = [i for i in range(ocp.n_phases)]
    use_controls_from_phase_idx = [i for i in range(ocp.n_phases)]
    NonLinearProgram.add(ocp, "use_states_from_phase_idx", use_states_from_phase_idx, False)
    NonLinearProgram.add(ocp, "use_states_dot_from_phase_idx", use_states_dot_from_phase_idx, False)
    NonLinearProgram.add(ocp, "use_controls_from_phase_idx", use_controls_from_phase_idx, False)

    # Prepare the dynamics
    with pytest.raises(
        TypeError,
        match=re.escape(f"{dynamics.name.lower()}() got an unexpected keyword argument " "'rigidbody_dynamics'"),
    ):
        ConfigureProblem.initialize(ocp, nlp)


@pytest.mark.parametrize("assume_phase_dynamics", [True, False])
@pytest.mark.parametrize("cx", [MX, SX])
@pytest.mark.parametrize("with_external_force", [False, True])
@pytest.mark.parametrize("with_contact", [False, True])
def test_torque_activation_driven(with_contact, with_external_force, cx, assume_phase_dynamics):
    # Prepare the program
    nlp = NonLinearProgram(assume_phase_dynamics=assume_phase_dynamics)
    nlp.model = BiorbdModel(
        TestUtils.bioptim_folder() + "/examples/getting_started/models/2segments_4dof_2contacts.bioMod"
    )
    nlp.ns = 5
    nlp.cx = cx
    nlp.initialize(cx)

    nlp.x_bounds = np.zeros((nlp.model.nb_q * 2, 1))
    nlp.u_bounds = np.zeros((nlp.model.nb_q, 1))
    nlp.x_scaling = VariableScalingList()
    nlp.xdot_scaling = VariableScalingList()
    nlp.u_scaling = VariableScalingList()
    nlp.s_scaling = VariableScalingList()

    ocp = OptimalControlProgram(nlp)
    nlp.control_type = ControlType.CONSTANT
    NonLinearProgram.add(
        ocp,
        "dynamics_type",
        Dynamics(DynamicsFcn.TORQUE_ACTIVATIONS_DRIVEN, with_contact=with_contact, expand=True),
        False,
    )
    phase_index = [i for i in range(ocp.n_phases)]
    NonLinearProgram.add(ocp, "phase_idx", phase_index, False)
    use_states_from_phase_idx = [i for i in range(ocp.n_phases)]
    use_states_dot_from_phase_idx = [i for i in range(ocp.n_phases)]
    use_controls_from_phase_idx = [i for i in range(ocp.n_phases)]
    NonLinearProgram.add(ocp, "use_states_from_phase_idx", use_states_from_phase_idx, False)
    NonLinearProgram.add(ocp, "use_states_dot_from_phase_idx", use_states_dot_from_phase_idx, False)
    NonLinearProgram.add(ocp, "use_controls_from_phase_idx", use_controls_from_phase_idx, False)

    np.random.seed(42)
    if with_external_force:
        external_forces = np.random.rand(6, nlp.model.nb_segments, nlp.ns)
        external_forces = np.transpose(external_forces, (2, 0, 1))
        external_forces = [[external_forces[i, :, :] for i in range(nlp.ns)]]
        NonLinearProgram.add(ocp, "external_forces", external_forces, False)

    # Prepare the dynamics
    ConfigureProblem.initialize(ocp, nlp)

    # Test the results
    states = np.random.rand(nlp.states.shape, nlp.ns)
    controls = np.random.rand(nlp.controls.shape, nlp.ns)
    params = np.random.rand(nlp.parameters.shape, nlp.ns)
    stochastic_variables = np.random.rand(nlp.stochastic_variables.shape, nlp.ns)
<<<<<<< HEAD
    time = np.random.rand(1, nlp.ns)
    x_out = np.array(nlp.dynamics_func(time, states, controls, params, stochastic_variables))
=======
    x_out = np.array(nlp.dynamics_func[0](states, controls, params, stochastic_variables))
>>>>>>> 2f1e6e5e

    if with_contact:
        contact_out = np.array(nlp.contact_forces_func(time, states, controls, params, stochastic_variables))
        if with_external_force:
            np.testing.assert_almost_equal(
                x_out[:, 0],
                [0.8631, 0.32518, 0.11959, 0.4938, 19.01887, 18.51503, -53.08574, 58.48719],
                decimal=5,
            )
            np.testing.assert_almost_equal(contact_out[:, 0], [109.8086936, 3790.3932439, -3571.7858574])
        else:
            np.testing.assert_almost_equal(
                x_out[:, 0],
                [0.61185289, 0.78517596, 0.60754485, 0.80839735, 0.78455384, -0.16844256, -1.56184114, 1.97658587],
                decimal=5,
            )
            np.testing.assert_almost_equal(contact_out[:, 0], [-7.88958997, 329.70828173, -263.55516549])

    else:
        if with_external_force:
            np.testing.assert_almost_equal(
                x_out[:, 0],
                [
                    8.63103426e-01,
                    3.25183322e-01,
                    1.19594246e-01,
                    4.93795596e-01,
                    1.73558072e01,
                    -4.69891264e01,
                    1.81396922e02,
                    3.61170139e03,
                ],
                decimal=5,
            )
        else:
            np.testing.assert_almost_equal(
                x_out[:, 0],
                [
                    6.11852895e-01,
                    7.85175961e-01,
                    6.07544852e-01,
                    8.08397348e-01,
                    -2.38262975e01,
                    -5.82033454e01,
                    1.27439020e02,
                    3.66531163e03,
                ],
                decimal=5,
            )


@pytest.mark.parametrize("assume_phase_dynamics", [True, False])
@pytest.mark.parametrize("cx", [MX, SX])
@pytest.mark.parametrize("with_residual_torque", [False, True])
@pytest.mark.parametrize("with_external_force", [False, True])
@pytest.mark.parametrize("with_passive_torque", [False, True])
def test_torque_activation_driven_with_residual_torque(
    with_residual_torque, with_external_force, with_passive_torque, cx, assume_phase_dynamics
):
    # Prepare the program
    nlp = NonLinearProgram(assume_phase_dynamics=assume_phase_dynamics)
    nlp.model = BiorbdModel(
        TestUtils.bioptim_folder() + "/examples/torque_driven_ocp/models/2segments_2dof_2contacts.bioMod"
    )
    nlp.ns = 5
    nlp.cx = cx
    nlp.initialize(cx)
    nlp.x_bounds = np.zeros((nlp.model.nb_q * 2, 1))
    nlp.u_bounds = np.zeros((nlp.model.nb_q, 1))
    nlp.x_scaling = VariableScalingList()
    nlp.xdot_scaling = VariableScalingList()
    nlp.u_scaling = VariableScalingList()
    nlp.s_scaling = VariableScalingList()

    ocp = OptimalControlProgram(nlp)
    nlp.control_type = ControlType.CONSTANT
    NonLinearProgram.add(
        ocp,
        "dynamics_type",
        Dynamics(DynamicsFcn.TORQUE_ACTIVATIONS_DRIVEN, with_residual_torque=with_residual_torque, expand=True),
        False,
    )
    phase_index = [i for i in range(ocp.n_phases)]
    NonLinearProgram.add(ocp, "phase_idx", phase_index, False)
    use_states_from_phase_idx = [i for i in range(ocp.n_phases)]
    use_states_dot_from_phase_idx = [i for i in range(ocp.n_phases)]
    use_controls_from_phase_idx = [i for i in range(ocp.n_phases)]
    NonLinearProgram.add(ocp, "use_states_from_phase_idx", use_states_from_phase_idx, False)
    NonLinearProgram.add(ocp, "use_states_dot_from_phase_idx", use_states_dot_from_phase_idx, False)
    NonLinearProgram.add(ocp, "use_controls_from_phase_idx", use_controls_from_phase_idx, False)

    np.random.seed(42)
    if with_external_force:
        external_forces = np.random.rand(6, nlp.model.nb_segments, nlp.ns)
        external_forces = np.transpose(external_forces, (2, 0, 1))
        external_forces = [[external_forces[i, :, :] for i in range(nlp.ns)]]
        NonLinearProgram.add(ocp, "external_forces", external_forces, False)

    # Prepare the dynamics
    ConfigureProblem.initialize(ocp, nlp)

    # Test the results
    states = np.random.rand(nlp.states.shape, nlp.ns)
    controls = np.random.rand(nlp.controls.shape, nlp.ns)
    params = np.random.rand(nlp.parameters.shape, nlp.ns)
    stochastic_variables = np.random.rand(nlp.stochastic_variables.shape, nlp.ns)
<<<<<<< HEAD
    time = np.random.rand(1, nlp.ns)
    x_out = np.array(nlp.dynamics_func(time, states, controls, params, stochastic_variables))
=======
    x_out = np.array(nlp.dynamics_func[0](states, controls, params, stochastic_variables))
>>>>>>> 2f1e6e5e

    if with_residual_torque:
        if with_external_force:
            if with_passive_torque:
                np.testing.assert_almost_equal(
                    x_out[:, 0],
                    [0.77224, 0.72901, 81.74916, 283.31896],
                    decimal=5,
                )
            else:
                np.testing.assert_almost_equal(
                    x_out[:, 0],
                    [0.77224, 0.72901, 81.74916, 283.31896],
                    decimal=5,
                )
        else:
            if with_passive_torque:
                np.testing.assert_almost_equal(
                    x_out[:, 0],
                    [0.020584, 0.183405, 55.393940, 54.222523],
                    decimal=5,
                )
            else:
                np.testing.assert_almost_equal(
                    x_out[:, 0],
                    [0.020584, 0.183405, 55.393940, 54.222523],
                    decimal=5,
                )

    else:
        if with_external_force:
            if with_passive_torque:
                np.testing.assert_almost_equal(
                    x_out[:, 0],
                    [0.77224, 0.72901, 81.30983, 264.69109],
                    decimal=5,
                )
            else:
                np.testing.assert_almost_equal(
                    x_out[:, 0],
                    [0.77224, 0.72901, 81.30983, 264.69109],
                    decimal=5,
                )
        else:
            if with_passive_torque:
                np.testing.assert_almost_equal(
                    x_out[:, 0],
                    [0.020584, 0.183405, 55.204243, 24.411235],
                    decimal=5,
                )
            else:
                np.testing.assert_almost_equal(
                    x_out[:, 0],
                    [0.020584, 0.183405, 55.204243, 24.411235],
                    decimal=5,
                )


@pytest.mark.parametrize("assume_phase_dynamics", [True, False])
@pytest.mark.parametrize("cx", [MX, SX])
@pytest.mark.parametrize("with_external_force", [False, True])
@pytest.mark.parametrize("with_contact", [False, True])
@pytest.mark.parametrize("with_residual_torque", [False, True])
@pytest.mark.parametrize("with_excitations", [False, True])
@pytest.mark.parametrize("rigidbody_dynamics", [RigidBodyDynamics.ODE, RigidBodyDynamics.DAE_INVERSE_DYNAMICS])
def test_muscle_driven(
    with_excitations,
    with_contact,
    with_residual_torque,
    with_external_force,
    rigidbody_dynamics,
    cx,
    assume_phase_dynamics,
):
    # Prepare the program
    nlp = NonLinearProgram(assume_phase_dynamics=assume_phase_dynamics)
    nlp.model = BiorbdModel(TestUtils.bioptim_folder() + "/examples/muscle_driven_ocp/models/arm26_with_contact.bioMod")
    nlp.ns = 5
    nlp.cx = cx
    nlp.initialize(cx)

    nlp.x_bounds = np.zeros((nlp.model.nb_q * 2 + nlp.model.nb_muscles, 1))
    nlp.u_bounds = np.zeros((nlp.model.nb_muscles, 1))
    nlp.x_scaling = VariableScalingList()
    nlp.xdot_scaling = VariableScalingList()
    nlp.u_scaling = VariableScalingList()
    nlp.s_scaling = VariableScalingList()
    nlp.phase_idx = 0

    ocp = OptimalControlProgram(nlp)
    nlp.control_type = ControlType.CONSTANT
    NonLinearProgram.add(
        ocp,
        "dynamics_type",
        Dynamics(
            DynamicsFcn.MUSCLE_DRIVEN,
            with_residual_torque=with_residual_torque,
            with_excitations=with_excitations,
            with_contact=with_contact,
            rigidbody_dynamics=rigidbody_dynamics,
            expand=True,
        ),
        False,
    )
    phase_index = [i for i in range(ocp.n_phases)]
    NonLinearProgram.add(ocp, "phase_idx", phase_index, False)
    use_states_from_phase_idx = [i for i in range(ocp.n_phases)]
    use_states_dot_from_phase_idx = [i for i in range(ocp.n_phases)]
    use_controls_from_phase_idx = [i for i in range(ocp.n_phases)]
    NonLinearProgram.add(ocp, "use_states_from_phase_idx", use_states_from_phase_idx, False)
    NonLinearProgram.add(ocp, "use_states_dot_from_phase_idx", use_states_dot_from_phase_idx, False)
    NonLinearProgram.add(ocp, "use_controls_from_phase_idx", use_controls_from_phase_idx, False)

    np.random.seed(42)
    if with_external_force:
        nlp.external_forces = np.random.rand(nlp.ns, 6, nlp.model.nb_segments)
        nlp.external_forces = [nlp.external_forces[i, :, :] for i in range(nlp.ns)]

    # Prepare the dynamics
    if rigidbody_dynamics == RigidBodyDynamics.DAE_INVERSE_DYNAMICS:
        pass
    ConfigureProblem.initialize(ocp, nlp)

    # Test the results
    states = np.random.rand(nlp.states.shape, nlp.ns)
    controls = np.random.rand(nlp.controls.shape, nlp.ns)
    params = np.random.rand(nlp.parameters.shape, nlp.ns)
    stochastic_variables = np.random.rand(nlp.stochastic_variables.shape, nlp.ns)
<<<<<<< HEAD
    time = np.random.rand(1, nlp.ns)
    x_out = np.array(nlp.dynamics_func(time, states, controls, params, stochastic_variables))
=======
    x_out = np.array(nlp.dynamics_func[0](states, controls, params, stochastic_variables))
>>>>>>> 2f1e6e5e

    if with_contact:  # Warning this test is a bit bogus, there since the model does not have contacts
        if rigidbody_dynamics == RigidBodyDynamics.DAE_INVERSE_DYNAMICS:
            if with_residual_torque:
                if with_excitations:
                    if with_external_force:
                        np.testing.assert_almost_equal(
                            x_out[:, 0],
                            [
                                0.6158501,
                                0.5031363,
                                0.6424193,
                                0.7009691,
                                0.0848377,
                                0.9472486,
                                46.8792802,
                                -1.8018903,
                                53.3914525,
                                48.3005692,
                                63.6937337,
                                -28.1570099,
                            ],
                        )
                    else:
                        np.testing.assert_almost_equal(
                            x_out[:, 0],
                            [
                                0.183405,
                                0.611853,
                                0.785176,
                                0.249292,
                                0.289751,
                                0.871461,
                                8.606308,
                                3.194336,
                                29.740561,
                                -20.275423,
                                -23.246778,
                                -41.913501,
                            ],
                            decimal=6,
                        )
                else:
                    if with_external_force:
                        np.testing.assert_almost_equal(
                            x_out[:, 0],
                            [0.61585, 0.503136, 0.642419, 0.895523, 0.319314, 0.448446],
                            decimal=6,
                        )
                    else:
                        np.testing.assert_almost_equal(
                            x_out[:, 0],
                            [0.183405, 0.611853, 0.785176, 0.729007, 0.863103, 0.325183],
                            decimal=6,
                        )

            else:
                if with_excitations:
                    if with_external_force:
                        np.testing.assert_almost_equal(
                            x_out[:, 0],
                            [
                                0.6158501,
                                0.5031363,
                                0.6424193,
                                0.791579,
                                0.5495289,
                                0.1429917,
                                55.6555782,
                                50.4705269,
                                0.3602559,
                                58.9237749,
                                29.7009419,
                                -15.1353494,
                            ],
                        )
                    else:
                        np.testing.assert_almost_equal(
                            x_out[:, 0],
                            [
                                1.83404510e-01,
                                6.11852895e-01,
                                7.85175961e-01,
                                1.19594246e-01,
                                4.93795596e-01,
                                3.14291857e-02,
                                -7.72228930e00,
                                -1.13759732e01,
                                9.51906209e01,
                                4.45077128e00,
                                -5.20261014e00,
                                -2.80864106e01,
                            ],
                            decimal=6,
                        )
                else:
                    if with_external_force:
                        np.testing.assert_almost_equal(
                            x_out[:, 0],
                            [0.6158501, 0.5031363, 0.6424193, 0.9905051, 0.9307573, 0.1031239],
                        )
                    else:
                        np.testing.assert_almost_equal(
                            x_out[:, 0],
                            [0.183405, 0.611853, 0.785176, 0.388677, 0.542696, 0.772245],
                            decimal=6,
                        )
        else:
            if with_residual_torque:
                if with_excitations:
                    if with_external_force:
                        np.testing.assert_almost_equal(
                            x_out[:, 0],
                            [
                                0.6158501,
                                0.5031363,
                                0.6424193,
                                1.7685411,
                                -54.335106,
                                102.170402,
                                46.8792802,
                                -1.8018903,
                                53.3914525,
                                48.3005692,
                                63.6937337,
                                -28.1570099,
                            ],
                        )
                    else:
                        np.testing.assert_almost_equal(
                            x_out[:, 0],
                            [
                                1.83404510e-01,
                                6.11852895e-01,
                                7.85175961e-01,
                                -3.94658983e00,
                                1.23227027e02,
                                -4.38936797e02,
                                8.60630831e00,
                                3.19433638e00,
                                2.97405608e01,
                                -2.02754226e01,
                                -2.32467778e01,
                                -4.19135012e01,
                            ],
                            decimal=6,
                        )
                else:
                    if with_external_force:
                        np.testing.assert_almost_equal(
                            x_out[:, 0],
                            [
                                6.15850098e-01,
                                5.03136259e-01,
                                6.42419278e-01,
                                -5.27793227e00,
                                1.57668597e02,
                                -5.16345913e02,
                            ],
                            decimal=6,
                        )
                    else:
                        np.testing.assert_almost_equal(
                            x_out[:, 0],
                            [0.183405, 0.611853, 0.785176, -0.867138, 22.511947, -153.294775],
                            decimal=6,
                        )

            else:
                if with_excitations:
                    if with_external_force:
                        np.testing.assert_almost_equal(
                            x_out[:, 0],
                            [
                                0.6158501,
                                0.5031363,
                                0.6424193,
                                1.6162719,
                                -59.6216891,
                                111.2706156,
                                55.6555782,
                                50.4705269,
                                0.3602559,
                                58.9237749,
                                29.7009419,
                                -15.1353494,
                            ],
                        )
                    else:
                        np.testing.assert_almost_equal(
                            x_out[:, 0],
                            [
                                1.83404510e-01,
                                6.11852895e-01,
                                7.85175961e-01,
                                -4.37708456e00,
                                1.33221135e02,
                                -4.71307550e02,
                                -7.72228930e00,
                                -1.13759732e01,
                                9.51906209e01,
                                4.45077128e00,
                                -5.20261014e00,
                                -2.80864106e01,
                            ],
                            decimal=6,
                        )
                else:
                    if with_external_force:
                        np.testing.assert_almost_equal(
                            x_out[:, 0],
                            [0.6158501, 0.50313626, 0.64241928, 1.61627195, -59.62168912, 111.27061562],
                        )
                    else:
                        np.testing.assert_almost_equal(
                            x_out[:, 0],
                            [
                                1.83404510e-01,
                                6.11852895e-01,
                                7.85175961e-01,
                                -4.37708456e00,
                                1.33221135e02,
                                -4.71307550e02,
                            ],
                            decimal=6,
                        )
    else:
        if rigidbody_dynamics == RigidBodyDynamics.DAE_INVERSE_DYNAMICS:
            if with_residual_torque:
                if with_excitations:
                    if with_external_force:
                        np.testing.assert_almost_equal(
                            x_out[:, 0],
                            [
                                0.6158501,
                                0.5031363,
                                0.6424193,
                                0.7009691,
                                0.0848377,
                                0.9472486,
                                46.8792802,
                                -1.8018903,
                                53.3914525,
                                48.3005692,
                                63.6937337,
                                -28.1570099,
                            ],
                        )
                    else:
                        np.testing.assert_almost_equal(
                            x_out[:, 0],
                            [
                                0.183405,
                                0.611853,
                                0.785176,
                                0.249292,
                                0.289751,
                                0.871461,
                                8.606308,
                                3.194336,
                                29.740561,
                                -20.275423,
                                -23.246778,
                                -41.913501,
                            ],
                            decimal=6,
                        )
                else:
                    if with_external_force:
                        np.testing.assert_almost_equal(
                            x_out[:, 0],
                            [0.61585, 0.503136, 0.642419, 0.895523, 0.319314, 0.448446],
                            decimal=6,
                        )
                    else:
                        np.testing.assert_almost_equal(
                            x_out[:, 0],
                            [0.183405, 0.611853, 0.785176, 0.729007, 0.863103, 0.325183],
                            decimal=6,
                        )

            else:
                if with_excitations:
                    if with_external_force:
                        np.testing.assert_almost_equal(
                            x_out[:, 0],
                            [
                                0.6158501,
                                0.50313626,
                                0.64241928,
                                0.79157904,
                                0.54952888,
                                0.14299168,
                                55.65557816,
                                50.47052688,
                                0.36025589,
                                58.92377491,
                                29.70094194,
                                -15.13534937,
                            ],
                        )
                    else:
                        np.testing.assert_almost_equal(
                            x_out[:, 0],
                            [
                                1.83404510e-01,
                                6.11852895e-01,
                                7.85175961e-01,
                                1.19594246e-01,
                                4.93795596e-01,
                                3.14291857e-02,
                                -7.72228930e00,
                                -1.13759732e01,
                                9.51906209e01,
                                4.45077128e00,
                                -5.20261014e00,
                                -2.80864106e01,
                            ],
                            decimal=6,
                        )
                else:
                    if with_external_force:
                        np.testing.assert_almost_equal(
                            x_out[:, 0],
                            [0.6158501, 0.5031363, 0.6424193, 0.9905051, 0.9307573, 0.1031239],
                        )
                    else:
                        np.testing.assert_almost_equal(
                            x_out[:, 0],
                            [0.183405, 0.611853, 0.785176, 0.388677, 0.542696, 0.772245],
                            decimal=6,
                        )
        else:
            if with_residual_torque:
                if with_excitations:
                    if with_external_force:
                        np.testing.assert_almost_equal(
                            x_out[:, 0],
                            [
                                0.6158501,
                                0.5031363,
                                0.6424193,
                                1.7685411,
                                -54.335106,
                                102.170402,
                                46.8792802,
                                -1.8018903,
                                53.3914525,
                                48.3005692,
                                63.6937337,
                                -28.1570099,
                            ],
                        )
                    else:
                        np.testing.assert_almost_equal(
                            x_out[:, 0],
                            [
                                1.83404510e-01,
                                6.11852895e-01,
                                7.85175961e-01,
                                -3.94658983e00,
                                1.23227027e02,
                                -4.38936797e02,
                                8.60630831e00,
                                3.19433638e00,
                                2.97405608e01,
                                -2.02754226e01,
                                -2.32467778e01,
                                -4.19135012e01,
                            ],
                            decimal=6,
                        )
                else:
                    if with_external_force:
                        np.testing.assert_almost_equal(
                            x_out[:, 0],
                            [
                                6.15850098e-01,
                                5.03136259e-01,
                                6.42419278e-01,
                                -5.27793227e00,
                                1.57668597e02,
                                -5.16345913e02,
                            ],
                            decimal=6,
                        )
                    else:
                        np.testing.assert_almost_equal(
                            x_out[:, 0],
                            [0.18340451, 0.61185289, 0.78517596, -0.8671376, 22.51194682, -153.29477496],
                            decimal=6,
                        )

            else:
                if with_excitations:
                    if with_external_force:
                        np.testing.assert_almost_equal(
                            x_out[:, 0],
                            [
                                0.6158501,
                                0.5031363,
                                0.6424193,
                                1.6162719,
                                -59.6216891,
                                111.2706156,
                                55.6555782,
                                50.4705269,
                                0.3602559,
                                58.9237749,
                                29.7009419,
                                -15.1353494,
                            ],
                        )
                    else:
                        np.testing.assert_almost_equal(
                            x_out[:, 0],
                            [
                                1.83404510e-01,
                                6.11852895e-01,
                                7.85175961e-01,
                                -4.37708456e00,
                                1.33221135e02,
                                -4.71307550e02,
                                -7.72228930e00,
                                -1.13759732e01,
                                9.51906209e01,
                                4.45077128e00,
                                -5.20261014e00,
                                -2.80864106e01,
                            ],
                            decimal=6,
                        )
                else:
                    if with_external_force:
                        np.testing.assert_almost_equal(
                            x_out[:, 0],
                            [0.6158501, 0.50313626, 0.64241928, 1.61627195, -59.62168912, 111.27061562],
                        )
                    else:
                        np.testing.assert_almost_equal(
                            x_out[:, 0],
                            [
                                1.83404510e-01,
                                6.11852895e-01,
                                7.85175961e-01,
                                -4.37708456e00,
                                1.33221135e02,
                                -4.71307550e02,
                            ],
                            decimal=6,
                        )


@pytest.mark.parametrize("assume_phase_dynamics", [True, False])
@pytest.mark.parametrize("cx", [MX, SX])
@pytest.mark.parametrize("rigid_body_dynamics", RigidBodyDynamics)
def test_joints_acceleration_driven(cx, rigid_body_dynamics, assume_phase_dynamics):
    # Prepare the program
    nlp = NonLinearProgram(assume_phase_dynamics=assume_phase_dynamics)
    nlp.model = BiorbdModel(TestUtils.bioptim_folder() + "/examples/getting_started/models/double_pendulum.bioMod")

    nlp.ns = 5
    nlp.cx = cx
    nlp.initialize(nlp.cx)

    nlp.x_bounds = np.zeros((nlp.model.nb_q * 3, 1))
    nlp.u_bounds = np.zeros((nlp.model.nb_q, 1))
    nlp.x_scaling = VariableScalingList()
    nlp.xdot_scaling = VariableScalingList()
    nlp.u_scaling = VariableScalingList()
    nlp.s_scaling = VariableScalingList()

    ocp = OptimalControlProgram(nlp)
    nlp.control_type = ControlType.CONSTANT

    NonLinearProgram.add(
        ocp,
        "dynamics_type",
        Dynamics(DynamicsFcn.JOINTS_ACCELERATION_DRIVEN, rigidbody_dynamics=rigid_body_dynamics, expand=True),
        False,
    )
    np.random.seed(42)
    phase_index = [i for i in range(ocp.n_phases)]
    NonLinearProgram.add(ocp, "phase_idx", phase_index, False)
    use_states_from_phase_idx = [i for i in range(ocp.n_phases)]
    use_states_dot_from_phase_idx = [i for i in range(ocp.n_phases)]
    use_controls_from_phase_idx = [i for i in range(ocp.n_phases)]
    NonLinearProgram.add(ocp, "use_states_from_phase_idx", use_states_from_phase_idx, False)
    NonLinearProgram.add(ocp, "use_states_dot_from_phase_idx", use_states_dot_from_phase_idx, False)
    NonLinearProgram.add(ocp, "use_controls_from_phase_idx", use_controls_from_phase_idx, False)

    # Prepare the dynamics
    if rigid_body_dynamics != RigidBodyDynamics.ODE:
        with pytest.raises(NotImplementedError, match=re.escape("Implicit dynamics not implemented yet.")):
            ConfigureProblem.initialize(ocp, nlp)
    else:
        ConfigureProblem.initialize(ocp, nlp)

        # Test the results
        states = np.random.rand(nlp.states.shape, nlp.ns)
        controls = np.random.rand(nlp.controls.shape, nlp.ns)
        params = np.random.rand(nlp.parameters.shape, nlp.ns)
        stochastic_variables = np.random.rand(nlp.stochastic_variables.shape, nlp.ns)
<<<<<<< HEAD
        time = np.random.rand(1, nlp.ns)
        x_out = np.array(nlp.dynamics_func(time, states, controls, params, stochastic_variables))
=======
        x_out = np.array(nlp.dynamics_func[0](states, controls, params, stochastic_variables))
>>>>>>> 2f1e6e5e

        # obtained using Ipuch reference implementation. [https://github.com/Ipuch/OnDynamicsForSomersaults]
        np.testing.assert_almost_equal(x_out[:, 0], [0.02058449, 0.18340451, -2.95556261, 0.61185289])


@pytest.mark.parametrize("assume_phase_dynamics", [True, False])
@pytest.mark.parametrize("with_contact", [False, True])
def test_custom_dynamics(with_contact, assume_phase_dynamics):
    def custom_dynamic(
        time, states, controls, parameters, stochastic_variables, nlp, with_contact=False
    ) -> DynamicsEvaluation:
        q = DynamicsFunctions.get(nlp.states["q"], states)
        qdot = DynamicsFunctions.get(nlp.states["qdot"], states)
        tau = DynamicsFunctions.get(nlp.controls["tau"], controls)

        dq = DynamicsFunctions.compute_qdot(nlp, q, qdot)
        ddq = DynamicsFunctions.forward_dynamics(nlp, q, qdot, tau, with_contact)

        return DynamicsEvaluation(dxdt=vertcat(dq, ddq), defects=None)

    def configure(ocp, nlp, with_contact=None):
        ConfigureProblem.configure_q(ocp, nlp, True, False)
        ConfigureProblem.configure_qdot(ocp, nlp, True, False)
        ConfigureProblem.configure_tau(ocp, nlp, False, True)
        ConfigureProblem.configure_dynamics_function(ocp, nlp, custom_dynamic, with_contact=with_contact)

        if with_contact:
            ConfigureProblem.configure_contact_function(ocp, nlp, DynamicsFunctions.forces_from_torque_driven)

    # Prepare the program
    nlp = NonLinearProgram(assume_phase_dynamics=assume_phase_dynamics)
    nlp.model = BiorbdModel(
        TestUtils.bioptim_folder() + "/examples/getting_started/models/2segments_4dof_2contacts.bioMod"
    )
    nlp.ns = 5
    nlp.cx = MX
    nlp.initialize(nlp.cx)
    nlp.x_bounds = np.zeros((nlp.model.nb_q * 3, 1))
    nlp.u_bounds = np.zeros((nlp.model.nb_q, 1))
    nlp.x_scaling = VariableScalingList()
    nlp.xdot_scaling = VariableScalingList()
    nlp.u_scaling = VariableScalingList()
    nlp.s_scaling = VariableScalingList()

    ocp = OptimalControlProgram(nlp)
    nlp.control_type = ControlType.CONSTANT
    NonLinearProgram.add(
        ocp,
        "dynamics_type",
        Dynamics(configure, dynamic_function=custom_dynamic, with_contact=with_contact, expand=True),
        False,
    )
    phase_index = [i for i in range(ocp.n_phases)]
    NonLinearProgram.add(ocp, "phase_idx", phase_index, False)
    use_states_from_phase_idx = [i for i in range(ocp.n_phases)]
    use_states_dot_from_phase_idx = [i for i in range(ocp.n_phases)]
    use_controls_from_phase_idx = [i for i in range(ocp.n_phases)]
    NonLinearProgram.add(ocp, "use_states_from_phase_idx", use_states_from_phase_idx, False)
    NonLinearProgram.add(ocp, "use_states_dot_from_phase_idx", use_states_dot_from_phase_idx, False)
    NonLinearProgram.add(ocp, "use_controls_from_phase_idx", use_controls_from_phase_idx, False)

    np.random.seed(42)

    # Prepare the dynamics
    ConfigureProblem.initialize(ocp, nlp)

    # Test the results
    states = np.random.rand(nlp.states.shape, nlp.ns)
    controls = np.random.rand(nlp.controls.shape, nlp.ns)
    params = np.random.rand(nlp.parameters.shape, nlp.ns)
    stochastic_variables = np.random.rand(nlp.stochastic_variables.shape, nlp.ns)
<<<<<<< HEAD
    time = np.random.rand(1, nlp.ns)
    x_out = np.array(nlp.dynamics_func(time, states, controls, params, stochastic_variables))
=======
    x_out = np.array(nlp.dynamics_func[0](states, controls, params, stochastic_variables))
>>>>>>> 2f1e6e5e

    if with_contact:
        contact_out = np.array(nlp.contact_forces_func(time, states, controls, params, stochastic_variables))
        np.testing.assert_almost_equal(
            x_out[:, 0], [0.6118529, 0.785176, 0.6075449, 0.8083973, -0.3214905, -0.1912131, 0.6507164, -0.2359716]
        )
        np.testing.assert_almost_equal(contact_out[:, 0], [-2.444071, 128.8816865, 2.7245124])

    else:
        np.testing.assert_almost_equal(
            x_out[:, 0],
            [0.61185289, 0.78517596, 0.60754485, 0.80839735, -0.30241366, -10.38503791, 1.60445173, 35.80238642],
        )


@pytest.mark.parametrize("assume_phase_dynamics", [True, False])
@pytest.mark.parametrize(
    "dynamics_fcn",
    [
        DynamicsFcn.TORQUE_DRIVEN,
        DynamicsFcn.MUSCLE_DRIVEN,
        DynamicsFcn.TORQUE_DERIVATIVE_DRIVEN,
        DynamicsFcn.TORQUE_ACTIVATIONS_DRIVEN,
    ],
)
def test_with_contact_error(dynamics_fcn, assume_phase_dynamics):
    from bioptim.examples.getting_started import pendulum as ocp_module
    from bioptim import BoundsList, ObjectiveList, OdeSolver, OptimalControlProgram

    bioptim_folder = os.path.dirname(ocp_module.__file__)

    bio_model = BiorbdModel(bioptim_folder + "/models/pendulum.bioMod")

    # Add objective functions
    objective_functions = ObjectiveList()

    # Dynamics
    dynamics = Dynamics(dynamics_fcn, with_contact=True, expand=True)

    # Path constraint
    x_bounds = BoundsList()
    x_bounds["q"] = bio_model.bounds_from_ranges("q")
    x_bounds["qdot"] = bio_model.bounds_from_ranges("qdot")

    # Define control path constraint
    n_tau = bio_model.nb_tau
    u_bounds = BoundsList()
    u_bounds["tau"] = [100] * n_tau, [100] * n_tau
    u_bounds["tau"][1, :] = 0  # Prevent the model from actively rotate

    with pytest.raises(ValueError, match="No contact defined in the .bioMod, set with_contact to False"):
        OptimalControlProgram(
            bio_model=bio_model,
            dynamics=dynamics,
            n_shooting=5,
            phase_time=1,
            x_bounds=x_bounds,
            u_bounds=u_bounds,
            objective_functions=objective_functions,
            ode_solver=OdeSolver.RK4(),
            assume_phase_dynamics=assume_phase_dynamics,
        )<|MERGE_RESOLUTION|>--- conflicted
+++ resolved
@@ -94,12 +94,8 @@
     controls = np.random.rand(nlp.controls.shape, nlp.ns)
     params = np.random.rand(nlp.parameters.shape, nlp.ns)
     stochastic_variables = np.random.rand(nlp.stochastic_variables.shape, nlp.ns)
-<<<<<<< HEAD
     time = np.random.rand(1, nlp.ns)
-    x_out = np.array(nlp.dynamics_func(time, states, controls, params, stochastic_variables))
-=======
-    x_out = np.array(nlp.dynamics_func[0](states, controls, params, stochastic_variables))
->>>>>>> 2f1e6e5e
+    x_out = np.array(nlp.dynamics_func[0](time, states, controls, params, stochastic_variables))
     if rigidbody_dynamics == RigidBodyDynamics.ODE:
         if with_contact:
             contact_out = np.array(nlp.contact_forces_func(time, states, controls, params, stochastic_variables))
@@ -241,12 +237,8 @@
     controls = np.random.rand(nlp.controls.shape, nlp.ns)
     params = np.random.rand(nlp.parameters.shape, nlp.ns)
     stochastic_variables = np.random.rand(nlp.stochastic_variables.shape, nlp.ns)
-<<<<<<< HEAD
     time = np.random.rand(1, nlp.ns)
-    x_out = np.array(nlp.dynamics_func(time, states, controls, params, stochastic_variables))
-=======
-    x_out = np.array(nlp.dynamics_func[0](states, controls, params, stochastic_variables))
->>>>>>> 2f1e6e5e
+    x_out = np.array(nlp.dynamics_func[0](time, states, controls, params, stochastic_variables))
 
     if with_contact:
         contact_out = np.array(nlp.contact_forces_func(time, states, controls, params, stochastic_variables))
@@ -314,12 +306,8 @@
     controls = np.random.rand(nlp.controls.shape, nlp.ns)
     params = np.random.rand(nlp.parameters.shape, nlp.ns)
     stochastic_variables = np.random.rand(nlp.stochastic_variables.shape, nlp.ns)
-<<<<<<< HEAD
     time = np.random.rand(1, nlp.ns)
-    x_out = np.array(nlp.dynamics_func(time, states, controls, params, stochastic_variables))
-=======
-    x_out = np.array(nlp.dynamics_func[0](states, controls, params, stochastic_variables))
->>>>>>> 2f1e6e5e
+    x_out = np.array(nlp.dynamics_func[0](time, states, controls, params, stochastic_variables))
 
     if with_contact:
         contact_out = np.array(nlp.contact_forces_func(time, states, controls, params, stochastic_variables))
@@ -394,12 +382,8 @@
     controls = np.random.rand(nlp.controls.shape, nlp.ns)
     params = np.random.rand(nlp.parameters.shape, nlp.ns)
     stochastic_variables = np.random.rand(nlp.stochastic_variables.shape, nlp.ns)
-<<<<<<< HEAD
     time = np.random.rand(1, nlp.ns)
-    x_out = np.array(nlp.dynamics_func(time, states, controls, params, stochastic_variables))
-=======
-    x_out = np.array(nlp.dynamics_func[0](states, controls, params, stochastic_variables))
->>>>>>> 2f1e6e5e
+    x_out = np.array(nlp.dynamics_func[0](time, states, controls, params, stochastic_variables))
 
     if with_contact:
         contact_out = np.array(nlp.contact_forces_func(time, states, controls, params, stochastic_variables))
@@ -532,12 +516,8 @@
     controls = np.random.rand(nlp.controls.shape, nlp.ns)
     params = np.random.rand(nlp.parameters.shape, nlp.ns)
     stochastic_variables = np.random.rand(nlp.stochastic_variables.shape, nlp.ns)
-<<<<<<< HEAD
     time = np.random.rand(1, nlp.ns)
-    x_out = np.array(nlp.dynamics_func(time, states, controls, params, stochastic_variables))
-=======
-    x_out = np.array(nlp.dynamics_func[0](states, controls, params, stochastic_variables))
->>>>>>> 2f1e6e5e
+    x_out = np.array(nlp.dynamics_func[0](time, states, controls, params, stochastic_variables))
 
     if with_contact:
         contact_out = np.array(nlp.contact_forces_func(time, states, controls, params, stochastic_variables))
@@ -640,12 +620,8 @@
     controls = np.random.rand(nlp.controls.shape, nlp.ns)
     params = np.random.rand(nlp.parameters.shape, nlp.ns)
     stochastic_variables = np.random.rand(nlp.stochastic_variables.shape, nlp.ns)
-<<<<<<< HEAD
     time = np.random.rand(1, nlp.ns)
-    x_out = np.array(nlp.dynamics_func(time, states, controls, params, stochastic_variables))
-=======
-    x_out = np.array(nlp.dynamics_func[0](states, controls, params, stochastic_variables))
->>>>>>> 2f1e6e5e
+    x_out = np.array(nlp.dynamics_func[0](time, states, controls, params, stochastic_variables))
 
     if with_contact:
         contact_out = np.array(nlp.contact_forces_func(time, states, controls, params, stochastic_variables))
@@ -825,12 +801,8 @@
     controls = np.random.rand(nlp.controls.shape, nlp.ns)
     params = np.random.rand(nlp.parameters.shape, nlp.ns)
     stochastic_variables = np.random.rand(nlp.stochastic_variables.shape, nlp.ns)
-<<<<<<< HEAD
     time = np.random.rand(1, nlp.ns)
-    x_out = np.array(nlp.dynamics_func(time, states, controls, params, stochastic_variables))
-=======
-    x_out = np.array(nlp.dynamics_func[0](states, controls, params, stochastic_variables))
->>>>>>> 2f1e6e5e
+    x_out = np.array(nlp.dynamics_func[0](time, states, controls, params, stochastic_variables))
 
     if with_contact:
         contact_out = np.array(nlp.contact_forces_func(time, states, controls, params, stochastic_variables))
@@ -937,12 +909,8 @@
     controls = np.random.rand(nlp.controls.shape, nlp.ns)
     params = np.random.rand(nlp.parameters.shape, nlp.ns)
     stochastic_variables = np.random.rand(nlp.stochastic_variables.shape, nlp.ns)
-<<<<<<< HEAD
     time = np.random.rand(1, nlp.ns)
-    x_out = np.array(nlp.dynamics_func(time, states, controls, params, stochastic_variables))
-=======
-    x_out = np.array(nlp.dynamics_func[0](states, controls, params, stochastic_variables))
->>>>>>> 2f1e6e5e
+    x_out = np.array(nlp.dynamics_func[0](time, states, controls, params, stochastic_variables))
 
     if with_residual_torque:
         if with_external_force:
@@ -1071,12 +1039,8 @@
     controls = np.random.rand(nlp.controls.shape, nlp.ns)
     params = np.random.rand(nlp.parameters.shape, nlp.ns)
     stochastic_variables = np.random.rand(nlp.stochastic_variables.shape, nlp.ns)
-<<<<<<< HEAD
     time = np.random.rand(1, nlp.ns)
-    x_out = np.array(nlp.dynamics_func(time, states, controls, params, stochastic_variables))
-=======
-    x_out = np.array(nlp.dynamics_func[0](states, controls, params, stochastic_variables))
->>>>>>> 2f1e6e5e
+    x_out = np.array(nlp.dynamics_func[0](time, states, controls, params, stochastic_variables))
 
     if with_contact:  # Warning this test is a bit bogus, there since the model does not have contacts
         if rigidbody_dynamics == RigidBodyDynamics.DAE_INVERSE_DYNAMICS:
@@ -1580,12 +1544,8 @@
         controls = np.random.rand(nlp.controls.shape, nlp.ns)
         params = np.random.rand(nlp.parameters.shape, nlp.ns)
         stochastic_variables = np.random.rand(nlp.stochastic_variables.shape, nlp.ns)
-<<<<<<< HEAD
         time = np.random.rand(1, nlp.ns)
-        x_out = np.array(nlp.dynamics_func(time, states, controls, params, stochastic_variables))
-=======
-        x_out = np.array(nlp.dynamics_func[0](states, controls, params, stochastic_variables))
->>>>>>> 2f1e6e5e
+        x_out = np.array(nlp.dynamics_func[0](time, states, controls, params, stochastic_variables))
 
         # obtained using Ipuch reference implementation. [https://github.com/Ipuch/OnDynamicsForSomersaults]
         np.testing.assert_almost_equal(x_out[:, 0], [0.02058449, 0.18340451, -2.95556261, 0.61185289])
@@ -1657,12 +1617,8 @@
     controls = np.random.rand(nlp.controls.shape, nlp.ns)
     params = np.random.rand(nlp.parameters.shape, nlp.ns)
     stochastic_variables = np.random.rand(nlp.stochastic_variables.shape, nlp.ns)
-<<<<<<< HEAD
     time = np.random.rand(1, nlp.ns)
-    x_out = np.array(nlp.dynamics_func(time, states, controls, params, stochastic_variables))
-=======
-    x_out = np.array(nlp.dynamics_func[0](states, controls, params, stochastic_variables))
->>>>>>> 2f1e6e5e
+    x_out = np.array(nlp.dynamics_func[0](time, states, controls, params, stochastic_variables))
 
     if with_contact:
         contact_out = np.array(nlp.contact_forces_func(time, states, controls, params, stochastic_variables))
