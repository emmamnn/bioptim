--- conflicted
+++ resolved
@@ -12,7 +12,6 @@
 from ..limits.objective_functions import ObjectiveFunction, ObjectiveFcn
 from ..limits.path_conditions import Bounds
 from ..misc.enums import InterpolationType
-from time import time
 
 
 class AcadosInterface(SolverInterface):
@@ -130,11 +129,7 @@
         self.W_e = np.zeros((0, 0))
         self.status = None
         self.out = {}
-<<<<<<< HEAD
-        self.total_time_to_optimize = 0
-=======
         self.real_time_to_optimize = -1
->>>>>>> 40885351
 
         self.all_constr = None
         self.end_constr = SX()
@@ -687,11 +682,7 @@
             "real_time_to_optimize": self.real_time_to_optimize,
             "iter": self.ocp_solver.get_stats("sqp_iter")[0],
             "status": self.status,
-<<<<<<< HEAD
-            "total_time_to_optimize": self.total_time_to_optimize,
-=======
             "solver": Solver.ACADOS,
->>>>>>> 40885351
         }
 
         out["x"] = vertcat(out["x"], acados_x.reshape(-1, 1, order="F"))
@@ -722,12 +713,6 @@
         self.__update_solver()
 
         self.status = self.ocp_solver.solve()
-<<<<<<< HEAD
-        self.total_time_to_optimize = time() - tic
-        self.get_optimized_value()
-        return self
-=======
         self.real_time_to_optimize = time() - tic
 
-        return self.get_optimized_value()
->>>>>>> 40885351
+        return self.get_optimized_value()