from typing import Callable, Any, Union
from enum import Enum

from casadi import MX, vertcat, Function
import numpy as np
from biorbd_casadi import biorbd

from .dynamics_functions import DynamicsFunctions
from .fatigue.fatigue_dynamics import FatigueList, MultiFatigueInterface
from .ode_solver import OdeSolver
from ..gui.plot import CustomPlot
from ..limits.path_conditions import Bounds
from ..misc.enums import PlotType, ControlType, VariableType, Node
from ..misc.mapping import BiMapping, Mapping
from ..misc.options import UniquePerPhaseOptionList, OptionGeneric
from ..limits.constraints import ImplicitConstraintFcn, Constraint


class ConfigureProblem:
    """
    Dynamics configuration for the most common ocp

    Methods
    -------
    initialize(ocp, nlp)
        Call the dynamics a first time
    custom(ocp, nlp, **extra_params)
        Call the user-defined dynamics configuration function
    torque_driven(ocp, nlp, with_contact=False)
        Configure the dynamics for a torque driven program (states are q and qdot, controls are tau)
    torque_derivative_driven(ocp, nlp, with_contact=False)
        Configure the dynamics for a torque driven program (states are q and qdot, controls are tau)
    torque_activations_driven(ocp, nlp, with_contact=False)
        Configure the dynamics for a torque driven program (states are q and qdot, controls are tau activations).
        The tau activations are bounded between -1 and 1 and actual tau is computed from torque-position-velocity
        relationship
    muscle_driven(
        ocp, nlp, with_excitations: bool = False, with_torque: bool = False, with_contact: bool = False
    )
        Configure the dynamics for a muscle driven program.
        If with_excitations is set to True, then the muscle muscle activations are computed from the muscle dynamics.
        The tau from muscle is computed using the muscle activations.
        If with_torque is set to True, then tau are used as supplementary force in the
        case muscles are too weak.
    configure_dynamics_function(ocp, nlp, dyn_func, **extra_params)
        Configure the dynamics of the system
    configure_contact_function(ocp, nlp, dyn_func: Callable, **extra_params)
        Configure the contact points
    configure_soft_contact_function
        Configure the soft contact function
    configure_new_variable(
        name: str, name_elements: list, nlp, as_states: bool, as_controls: bool, combine_state_control_plot: bool = False
    )
        Add a new variable to the states/controls pool
    configure_q(nlp, as_states: bool, as_controls: bool)
        Configure the generalized coordinates
    configure_qdot(nlp, as_states: bool, as_controls: bool)
        Configure the generalized velocities
    configure_tau(nlp, as_states: bool, as_controls: bool)
        Configure the generalized forces
    configure_taudot(nlp, as_states: bool, as_controls: bool)
        Configure the generalized forces derivative
    configure_muscles(nlp, as_states: bool, as_controls: bool)
        Configure the muscles
    _adjust_mapping(key_to_adjust: str, reference_keys: list, nlp)
        Automatic mapping duplicator basing the values on the another mapping
    """

    @staticmethod
    def initialize(ocp, nlp):
        """
        Call the dynamics a first time

        Parameters
        ----------
        ocp: OptimalControlProgram
            A reference to the ocp
        nlp: NonLinearProgram
            A reference to the phase
        """

        nlp.dynamics_type.type.value[0](ocp, nlp, **nlp.dynamics_type.params)

    @staticmethod
    def custom(ocp, nlp, **extra_params):
        """
        Call the user-defined dynamics configuration function

        Parameters
        ----------
        ocp: OptimalControlProgram
            A reference to the ocp
        nlp: NonLinearProgram
            A reference to the phase
        """

        nlp.dynamics_type.configure(ocp, nlp, **extra_params)

    @staticmethod
<<<<<<< HEAD
    def torque_driven(ocp, nlp, with_contact: bool = False,
                      implicit_dynamics: bool = False,
                      implicit_soft_contacts: bool = False,
                      fatigue: FatigueList = None):
=======
    def torque_driven(
        ocp, nlp, with_contact: bool = False, implicit_dynamics: bool = False, fatigue: FatigueList = None
    ):
>>>>>>> 6e233cb9
        """
        Configure the dynamics for a torque driven program (states are q and qdot, controls are tau)

        Parameters
        ----------
        ocp: OptimalControlProgram
            A reference to the ocp
        nlp: NonLinearProgram
            A reference to the phase
        with_contact: bool
            If the dynamic with contact should be used
        implicit_dynamics: bool
            If the implicit dynamic should be used
        implicit_soft_contacts: bool
            If the implicit soft contact dynamic should be used
        fatigue: FatigueList
            A list of fatigue elements
        """

        ConfigureProblem.configure_q(nlp, True, False)
        ConfigureProblem.configure_qdot(nlp, True, False)
        ConfigureProblem.configure_tau(nlp, False, True, fatigue)

        if implicit_dynamics:
            ConfigureProblem.configure_qddot(nlp, False, True)
            ocp.implicit_constraints.add(ImplicitConstraintFcn.QDDOT_EQUALS_FORWARD_DYNAMICS, node=Node.ALL_SHOOTING)

        if implicit_soft_contacts:
            ConfigureProblem.configure_soft_contact_forces(nlp, False, True)

        if nlp.dynamics_type.dynamic_function:
            ConfigureProblem.configure_dynamics_function(ocp, nlp, DynamicsFunctions.custom)
        else:
            ConfigureProblem.configure_dynamics_function(
                ocp,
                nlp,
                DynamicsFunctions.torque_driven,
                with_contact=with_contact,
                fatigue=fatigue,
                implicit_dynamics=implicit_dynamics,
            )

        if with_contact:
            ConfigureProblem.configure_contact_function(ocp, nlp, DynamicsFunctions.forces_from_torque_driven)

        ConfigureProblem.configure_soft_contact_function(ocp, nlp)
        if implicit_soft_contacts:
            ocp.implicit_constraints.add(ImplicitConstraintFcn.SOFT_CONTACT_FORCES, node=Node.ALL_SHOOTING)

    @staticmethod
    def torque_derivative_driven(ocp, nlp, with_contact=False, implicit_dynamics: bool = False,
                                 implicit_soft_contacts: bool = False):
        """
        Configure the dynamics for a torque driven program (states are q and qdot, controls are tau)

        Parameters
        ----------
        ocp: OptimalControlProgram
            A reference to the ocp
        nlp: NonLinearProgram
            A reference to the phase
        with_contact: bool
            If the dynamic with contact should be used
        implicit_dynamics: bool
            If the implicit dynamic should be used
        implicit_soft_contacts: bool
            If the implicit soft contact dynamic should be used
        """

        ConfigureProblem.configure_q(nlp, True, False)
        ConfigureProblem.configure_qdot(nlp, True, False)
        ConfigureProblem.configure_tau(nlp, True, False)
        ConfigureProblem.configure_taudot(nlp, False, True)

        if implicit_dynamics:
            ConfigureProblem.configure_qddot(nlp, True, False)
            ConfigureProblem.configure_qdddot(nlp, False, True)
            ocp.implicit_constraints.add(ImplicitConstraintFcn.QDDOT_EQUALS_FORWARD_DYNAMICS, node=Node.ALL_SHOOTING)

        if nlp.dynamics_type.dynamic_function:
            ConfigureProblem.configure_dynamics_function(ocp, nlp, DynamicsFunctions.custom)
        else:
            ConfigureProblem.configure_dynamics_function(
                ocp,
                nlp,
                DynamicsFunctions.torque_derivative_driven,
                with_contact=with_contact,
                implicit_dynamics=implicit_dynamics,
            )

        if with_contact:
            ConfigureProblem.configure_contact_function(ocp, nlp, DynamicsFunctions.forces_from_torque_driven)
        ConfigureProblem.configure_soft_contact_function(ocp, nlp)

    @staticmethod
    def torque_activations_driven(ocp, nlp, with_contact=False):
        """
        Configure the dynamics for a torque driven program (states are q and qdot, controls are tau activations).
        The tau activations are bounded between -1 and 1 and actual tau is computed from torque-position-velocity
        relationship

        Parameters
        ----------
        ocp: OptimalControlProgram
            A reference to the ocp
        nlp: NonLinearProgram
            A reference to the phase
        with_contact: bool
            If the dynamic with contact should be used
        """

        ConfigureProblem.configure_q(nlp, True, False)
        ConfigureProblem.configure_qdot(nlp, True, False)
        ConfigureProblem.configure_tau(nlp, False, True)

        if nlp.dynamics_type.dynamic_function:
            ConfigureProblem.configure_dynamics_function(ocp, nlp, DynamicsFunctions.custom)
        else:
            ConfigureProblem.configure_dynamics_function(
                ocp, nlp, DynamicsFunctions.torque_activations_driven, with_contact=with_contact
            )

        if with_contact:
            ConfigureProblem.configure_contact_function(
                ocp, nlp, DynamicsFunctions.forces_from_torque_activation_driven
            )
        ConfigureProblem.configure_soft_contact_function(ocp, nlp)

    @staticmethod
    def muscle_driven(
            ocp,
            nlp,
            with_excitations: bool = False,
            fatigue: FatigueList = None,
            with_torque: bool = False,
            with_contact: bool = False,
    ):
        """
        Configure the dynamics for a muscle driven program.
        If with_excitations is set to True, then the muscle muscle activations are computed from the muscle dynamics.
        The tau from muscle is computed using the muscle activations.
        If with_torque is set to True, then tau are used as supplementary force in the
        case muscles are too weak.

        Parameters
        ----------
        ocp: OptimalControlProgram
            A reference to the ocp
        nlp: NonLinearProgram
            A reference to the phase
        with_excitations: bool
            If the dynamic should include the muscle dynamics
        fatigue: FatigueList
            The list of fatigue parameters
        with_torque: bool
            If the dynamic should be added with residual torques
        with_contact: bool
            If the dynamic with contact should be used
        """

        if fatigue is not None and "tau" in fatigue and not with_torque:
            raise RuntimeError("Residual torques need to be used to apply fatigue on torques")

        ConfigureProblem.configure_q(nlp, True, False)
        ConfigureProblem.configure_qdot(nlp, True, False)
        if with_torque:
            ConfigureProblem.configure_tau(nlp, False, True, fatigue=fatigue)
        ConfigureProblem.configure_muscles(nlp, with_excitations, True, fatigue=fatigue)

        if nlp.dynamics_type.dynamic_function:
            ConfigureProblem.configure_dynamics_function(ocp, nlp, DynamicsFunctions.custom)
        else:
            ConfigureProblem.configure_dynamics_function(
                ocp,
                nlp,
                DynamicsFunctions.muscles_driven,
                with_contact=with_contact,
                fatigue=fatigue,
                with_torque=with_torque,
            )

        if with_contact:
            ConfigureProblem.configure_contact_function(ocp, nlp, DynamicsFunctions.forces_from_muscle_driven)
        ConfigureProblem.configure_soft_contact_function(ocp, nlp)

    @staticmethod
    def configure_dynamics_function(ocp, nlp, dyn_func, **extra_params):
        """
        Configure the dynamics of the system

        Parameters
        ----------
        ocp: OptimalControlProgram
            A reference to the ocp
        nlp: NonLinearProgram
            A reference to the phase
        dyn_func: Callable[states, controls, param]
            The function to get the derivative of the states
        """

        nlp.parameters = ocp.v.parameters_in_list

        dynamics = dyn_func(nlp.states.mx_reduced, nlp.controls.mx_reduced, nlp.parameters.mx, nlp, **extra_params)
        if isinstance(dynamics, (list, tuple)):
            dynamics = vertcat(*dynamics)
        nlp.dynamics_func = Function(
            "ForwardDyn",
            [nlp.states.mx_reduced, nlp.controls.mx_reduced, nlp.parameters.mx],
            [dynamics],
            ["x", "u", "p"],
            ["xdot"],
        ).expand()

    @staticmethod
    def configure_contact_function(ocp, nlp, dyn_func: Callable, **extra_params):
        """
        Configure the contact points

        Parameters
        ----------
        ocp: OptimalControlProgram
            A reference to the ocp
        nlp: NonLinearProgram
            A reference to the phase
        dyn_func: Callable[states, controls, param]
            The function to get the values of contact forces from the dynamics
        """

        nlp.contact_forces_func = Function(
            "contact_forces_func",
            [nlp.states.mx_reduced, nlp.controls.mx_reduced, nlp.parameters.mx],
            [dyn_func(nlp.states.mx_reduced, nlp.controls.mx_reduced, nlp.parameters.mx, nlp, **extra_params)],
            ["x", "u", "p"],
            ["contact_forces"],
        ).expand()

        all_contact_names = []
        for elt in ocp.nlp:
            all_contact_names.extend(
                [name.to_string() for name in elt.model.contactNames() if name.to_string() not in all_contact_names]
            )

        if "contact_forces" in nlp.plot_mapping:
            phase_mappings = nlp.plot_mapping["contact_forces"]
        else:
            contact_names_in_phase = [name.to_string() for name in nlp.model.contactNames()]
            phase_mappings = Mapping([i for i, c in enumerate(all_contact_names) if c in contact_names_in_phase])

        nlp.plot["contact_forces"] = CustomPlot(
            lambda t, x, u, p: nlp.contact_forces_func(x, u, p),
            plot_type=PlotType.INTEGRATED,
            axes_idx=phase_mappings,
            legend=all_contact_names,
        )

    @staticmethod
    def configure_soft_contact_function(ocp, nlp):
        """
        Configure the soft contact sphere

        Parameters
        ----------
        ocp: OptimalControlProgram
            A reference to the ocp
        nlp: NonLinearProgram
            A reference to the phase
        """

        global_soft_contact_force_func = MX.zeros(nlp.model.nbSoftContacts() * 6, 1)

        for i_sc in range(nlp.model.nbSoftContacts()):
            soft_contact = nlp.model.softContact(i_sc)
            n = int(nlp.states.mx_reduced.shape[0] / 2)

            global_soft_contact_force_func[i_sc * 6: (i_sc + 1) * 6, :] = (
                biorbd.SoftContactSphere(soft_contact)
                    .computeForceAtOrigin(nlp.model, nlp.states.mx_reduced[:n], nlp.states.mx_reduced[n:])
                    .to_mx()
            )
        nlp.soft_contact_forces_func = Function(
            "soft_contact_forces_func",
            [nlp.states.mx_reduced, nlp.controls.mx_reduced, nlp.parameters.mx],
            [global_soft_contact_force_func],
            ["x", "u", "p"],
            ["soft_contact_forces"],
        ).expand()

        for i_sc in range(nlp.model.nbSoftContacts()):
            all_soft_contact_names = []
            l = ["Mx", "My", "Mz", "Fx", "Fy", "Fz"]  # TODO: find a better place to hold this or define it in biorbd ?
            all_soft_contact_names.extend(
                [
                    f"{nlp.model.softContactName(i_sc).to_string()}_{name}"
                    for name in l
                    if nlp.model.softContactName(i_sc).to_string() not in all_soft_contact_names
                ]
            )

            if "soft_contact_forces" in nlp.plot_mapping:
                phase_mappings = nlp.plot_mapping["soft_contact_forces"]
            else:
                soft_contact_names_in_phase = [
                    f"{nlp.model.softContactName(i_sc).to_string()}_{name}"
                    for name in l
                    if nlp.model.softContactName(i_sc).to_string() not in all_soft_contact_names
                ]
                phase_mappings = Mapping(
                    [i for i, c in enumerate(all_soft_contact_names) if c in soft_contact_names_in_phase]
                )
            nlp.plot[f"soft_contact_forces_{nlp.model.softContactName(i_sc).to_string()}"] = CustomPlot(
                lambda t, x, u, p: nlp.soft_contact_forces_func(x, u, p)[(i_sc * 6): ((i_sc + 1) * 6), :],
                plot_type=PlotType.INTEGRATED,
                axes_idx=phase_mappings,
                legend=all_soft_contact_names,
            )

    @staticmethod
    def _manage_fatigue_to_new_variable(
            name: str,
            name_elements: list,
            nlp,
            as_states: bool,
            as_controls: bool,
            fatigue: FatigueList = None,
    ):
        if fatigue is None or name not in fatigue:
            return False

        if not as_controls:
            raise NotImplementedError("Fatigue not applied on controls is not implemented yet")

        fatigue_var = fatigue[name]
        meta_suffixes = fatigue_var.suffix

        # Only homogeneous fatigue model are implement
        fatigue_suffix = fatigue_var[0].models.models[meta_suffixes[0]].suffix(VariableType.STATES)
        multi_interface = isinstance(fatigue_var[0].models, MultiFatigueInterface)
        split_controls = fatigue_var[0].models.split_controls
        for dof in fatigue_var:
            for key in dof.models.models:
                if dof.models.models[key].suffix(VariableType.STATES) != fatigue_suffix:
                    raise ValueError(f"Fatigue for {name} must be of all same types")
                if isinstance(dof.models, MultiFatigueInterface) != multi_interface:
                    raise ValueError("multi_interface must be the same for all the elements")
                if dof.models.split_controls != split_controls:
                    raise ValueError("split_controls must be the same for all the elements")

        # Prepare the plot that will combine everything
        n_elements = len(name_elements)

        legend = [f"{name}_{i}" for i in name_elements]
        fatigue_plot_name = f"fatigue_{name}"
        nlp.plot[fatigue_plot_name] = CustomPlot(
            lambda t, x, u, p: x[:n_elements, :] * np.nan,
            plot_type=PlotType.INTEGRATED,
            legend=legend,
            bounds=Bounds(-1, 1),
        )
        control_plot_name = f"{name}_controls" if not multi_interface and split_controls else f"{name}"
        nlp.plot[control_plot_name] = CustomPlot(
            lambda t, x, u, p: u[:n_elements, :] * np.nan, plot_type=PlotType.STEP, legend=legend
        )

        var_names_with_suffix = []
        color = fatigue_var[0].models.color()
        fatigue_color = [fatigue_var[0].models.models[m].color() for m in fatigue_var[0].models.models]
        plot_factor = fatigue_var[0].models.plot_factor()
        for i, meta_suffix in enumerate(meta_suffixes):
            var_names_with_suffix.append(f"{name}_{meta_suffix}" if not multi_interface else f"{name}")

            try:
                ConfigureProblem._adjust_mapping(var_names_with_suffix[-1], [name], nlp)
            except RuntimeError as message:
                if message.args[0] != "Could not adjust mapping with the reference_keys provided":
                    raise RuntimeError(message)

            if split_controls:
                ConfigureProblem.configure_new_variable(
                    var_names_with_suffix[-1], name_elements, nlp, as_states, as_controls, skip_plot=True
                )
                nlp.plot[f"{var_names_with_suffix[-1]}_controls"] = CustomPlot(
                    lambda t, x, u, p, key: u[nlp.controls[key].index, :],
                    plot_type=PlotType.STEP,
                    combine_to=control_plot_name,
                    key=var_names_with_suffix[-1],
                    color=color[i],
                )
            elif i == 0:
                ConfigureProblem.configure_new_variable(
                    f"{name}", name_elements, nlp, as_states, as_controls, skip_plot=True
                )
                nlp.plot[f"{name}_controls"] = CustomPlot(
                    lambda t, x, u, p, key: u[nlp.controls[key].index, :],
                    plot_type=PlotType.STEP,
                    combine_to=control_plot_name,
                    key=f"{name}",
                    color=color[i],
                )

            for p, params in enumerate(fatigue_suffix):
                name_tp = f"{var_names_with_suffix[-1]}_{params}"
                ConfigureProblem._adjust_mapping(name_tp, [var_names_with_suffix[-1]], nlp)
                ConfigureProblem.configure_new_variable(name_tp, name_elements, nlp, True, False, skip_plot=True)
                nlp.plot[name_tp] = CustomPlot(
                    lambda t, x, u, p, key, mod: mod * x[nlp.states[key].index, :],
                    plot_type=PlotType.INTEGRATED,
                    combine_to=fatigue_plot_name,
                    key=name_tp,
                    color=fatigue_color[i][p],
                    mod=plot_factor[i],
                )

        # Create a fake accessor for the name of the controls so it can be directly called in nlp.controls
        if split_controls:
            ConfigureProblem.append_faked_optim_var(name, nlp.controls, var_names_with_suffix)
        else:
            for meta_suffix in var_names_with_suffix:
                ConfigureProblem.append_faked_optim_var(meta_suffix, nlp.controls, [name])

        return True

    @staticmethod
    def configure_new_variable(
            name: str,
            name_elements: list,
            nlp,
            as_states: bool,
            as_controls: bool,
            fatigue: FatigueList = None,
            combine_name: str = None,
            combine_state_control_plot: bool = False,
            skip_plot: bool = False,
    ):
        """
        Add a new variable to the states/controls pool

        Parameters
        ----------
        name: str
            The name of the new variable to add
        name_elements: list[str]
            The name of each element of the vector
        nlp: NonLinearProgram
            A reference to the phase
        as_states: bool
            If the new variable should be added to the state variable set
        as_controls: bool
            If the new variable should be added to the control variable set
        fatigue: FatigueList
            The list of fatigable item
        combine_name: str
            The name of a previously added plot to combine to
        combine_state_control_plot: bool
            If states and controls plot should be combined. Only effective if as_states and as_controls are both True
        skip_plot: bool
            If no plot should be automatically added
        """

        if combine_state_control_plot and combine_name is not None:
            raise ValueError("combine_name and combine_state_control_plot cannot be defined simultaneously")

        def define_cx(n_col: int) -> list:
            _cx = [nlp.cx() for _ in range(n_col)]
            for idx in nlp.variable_mappings[name].to_first.map_idx:
                if idx is None:
                    continue
                for j in range(len(_cx)):
                    sign = "-" if np.sign(idx) < 0 else ""
                    _cx[j] = vertcat(_cx[j], nlp.cx.sym(f"{sign}{name}_{name_elements[abs(idx)]}_{j}", 1, 1))
            return _cx

        if ConfigureProblem._manage_fatigue_to_new_variable(name, name_elements, nlp, as_states, as_controls, fatigue):
            # If the element is fatigable, this function calls back configure_new_variable to fill everything.
            # Therefore, we can exist now
            return

        if name not in nlp.variable_mappings:
            nlp.variable_mappings[name] = BiMapping(range(len(name_elements)), range(len(name_elements)))
        legend = [
            f"{name}_{name_elements[idx]}" for idx in nlp.variable_mappings[name].to_first.map_idx if idx is not None
        ]

        mx_states = []
        mx_controls = []
        for i in nlp.variable_mappings[name].to_second.map_idx:
            var_name = f"{'-' if np.sign(i) < 0 else ''}{name}_{name_elements[abs(i)]}_MX" if i is not None else "zero"
            mx_states.append(MX.sym(var_name, 1, 1))
            mx_controls.append(MX.sym(var_name, 1, 1))
        mx_states = vertcat(*mx_states)
        mx_controls = vertcat(*mx_controls)

        if as_states:
            n_cx = nlp.ode_solver.polynomial_degree + 2 if isinstance(nlp.ode_solver, OdeSolver.COLLOCATION) else 2
            cx = define_cx(n_col=n_cx)

            nlp.states.append(name, cx, mx_states, nlp.variable_mappings[name])
            if not skip_plot:
                nlp.plot[f"{name}_states"] = CustomPlot(
                    lambda t, x, u, p: x[nlp.states[name].index, :],
                    plot_type=PlotType.INTEGRATED,
                    legend=legend,
                    combine_to=combine_name,
                )

        if as_controls:
            cx = define_cx(n_col=2)

            nlp.controls.append(name, cx, mx_controls, nlp.variable_mappings[name])
            plot_type = PlotType.PLOT if nlp.control_type == ControlType.LINEAR_CONTINUOUS else PlotType.STEP
            if not skip_plot:
                nlp.plot[f"{name}_controls"] = CustomPlot(
                    lambda t, x, u, p: u[nlp.controls[name].index, :],
                    plot_type=plot_type,
                    legend=legend,
                    combine_to=f"{name}_states" if as_states and combine_state_control_plot else combine_name,
                )

    @staticmethod
    def configure_q(nlp, as_states: bool, as_controls: bool):
        """
        Configure the generalized coordinates

        Parameters
        ----------
        nlp: NonLinearProgram
            A reference to the phase
        as_states: bool
            If the generalized coordinates should be a state
        as_controls: bool
            If the generalized coordinates should be a control
        """

        name_q = [name.to_string() for name in nlp.model.nameDof()]
        ConfigureProblem.configure_new_variable("q", name_q, nlp, as_states, as_controls)

    @staticmethod
    def configure_qdot(nlp, as_states: bool, as_controls: bool):
        """
        Configure the generalized velocities

        Parameters
        ----------
        nlp: NonLinearProgram
            A reference to the phase
        as_states: bool
            If the generalized velocities should be a state
        as_controls: bool
            If the generalized velocities should be a control
        """

        name_qdot = [str(i) for i in range(nlp.model.nbQdot())]
        ConfigureProblem._adjust_mapping("qdot", ["q", "qdot", "taudot"], nlp)
        ConfigureProblem.configure_new_variable("qdot", name_qdot, nlp, as_states, as_controls)

    @staticmethod
    def configure_qddot(nlp, as_states: bool, as_controls: bool):
        """
        Configure the generalized accelerations

        Parameters
        ----------
        nlp: NonLinearProgram
            A reference to the phase
        as_states: bool
            If the generalized velocities should be a state
        as_controls: bool
            If the generalized velocities should be a control
        """

        name_qddot = [str(i) for i in range(nlp.model.nbQdot())]
        ConfigureProblem._adjust_mapping("qddot", ["q", "qdot"], nlp)
        ConfigureProblem.configure_new_variable("qddot", name_qddot, nlp, as_states, as_controls)

    @staticmethod
    def configure_qdddot(nlp, as_states: bool, as_controls: bool):
        """
        Configure the generalized accelerations

        Parameters
        ----------
        nlp: NonLinearProgram
            A reference to the phase
        as_states: bool
            If the generalized velocities should be a state
        as_controls: bool
            If the generalized velocities should be a control
        """

        name_qdddot = [str(i) for i in range(nlp.model.nbQdot())]
        ConfigureProblem._adjust_mapping("qdddot", ["q", "qdot", "qddot"], nlp)
        ConfigureProblem.configure_new_variable("qdddot", name_qdddot, nlp, as_states, as_controls)

    @staticmethod
    def configure_tau(nlp, as_states: bool, as_controls: bool, fatigue: FatigueList = None):
        """
        Configure the generalized forces

        Parameters
        ----------
        nlp: NonLinearProgram
            A reference to the phase
        as_states: bool
            If the generalized forces should be a state
        as_controls: bool
            If the generalized forces should be a control
        fatigue: FatigueList
            If the dynamics with fatigue should be declared
        """

        name_tau = [str(i) for i in range(nlp.model.nbGeneralizedTorque())]

        ConfigureProblem._adjust_mapping("tau", ["qdot", "taudot"], nlp)
        ConfigureProblem.configure_new_variable("tau", name_tau, nlp, as_states, as_controls, fatigue=fatigue)

    @staticmethod
    def append_faked_optim_var(name, optim_var, keys: list):
        """
        Add a fake optim var by combining vars in keys

        Parameters
        ----------
        optim_var: OptimizationVariableList
            states or controls
        keys: list
            The list of keys to combine
        """

        index = []
        mx = MX()
        to_second = []
        to_first = []
        for key in keys:
            index.extend(list(optim_var[key].index))
            mx = vertcat(mx, optim_var[key].mx)
            to_second.extend(list(np.array(optim_var[key].mapping.to_second.map_idx) + len(to_second)))
            to_first.extend(list(np.array(optim_var[key].mapping.to_first.map_idx) + len(to_first)))

        optim_var.append_fake(name, index, mx, BiMapping(to_second, to_first))

    @staticmethod
    def configure_taudot(nlp, as_states: bool, as_controls: bool):
        """
        Configure the generalized forces derivative

        Parameters
        ----------
        nlp: NonLinearProgram
            A reference to the phase
        as_states: bool
            If the generalized force derivatives should be a state
        as_controls: bool
            If the generalized force derivatives should be a control
        """

        name_taudot = [str(i) for i in range(nlp.model.nbGeneralizedTorque())]
        ConfigureProblem._adjust_mapping("taudot", ["qdot", "tau"], nlp)
        ConfigureProblem.configure_new_variable("taudot", name_taudot, nlp, as_states, as_controls)

    @staticmethod
    def configure_soft_contact_forces(nlp, as_states: bool, as_controls: bool):
        """
        Configure the generalized forces derivative

        Parameters
        ----------
        nlp: NonLinearProgram
            A reference to the phase
        as_states: bool
            If the generalized force derivatives should be a state
        as_controls: bool
            If the generalized force derivatives should be a control
        """
        name_soft_contact_forces = []
        l = ["fx", "fy", "fz"]  # TODO: find a better place to hold this or define it in biorbd ?
        for ii in range(nlp.model.nbSoftContacts()):
            name_soft_contact_forces.extend(
                    [
                        f"{nlp.model.softContactName(ii).to_string()}_{name}"
                        for name in l
                        if nlp.model.softContactName(ii).to_string() not in name_soft_contact_forces
                    ]
                )

        ConfigureProblem.configure_new_variable("fext", name_soft_contact_forces, nlp, as_states, as_controls)

    @staticmethod
    def configure_muscles(nlp, as_states: bool, as_controls: bool, fatigue: FatigueList = None):
        """
        Configure the muscles

        Parameters
        ----------
        nlp: NonLinearProgram
            A reference to the phase
        as_states: bool
            If the muscles should be a state
        as_controls: bool
            If the muscles should be a control
        fatigue: FatigueList
            The list of fatigue parameters
        """

        muscle_names = [names.to_string() for names in nlp.model.muscleNames()]
        ConfigureProblem.configure_new_variable(
            "muscles",
            muscle_names,
            nlp,
            as_states,
            as_controls,
            combine_state_control_plot=True,
            fatigue=fatigue,
        )

    @staticmethod
    def _adjust_mapping(key_to_adjust: str, reference_keys: list, nlp):
        """
        Automatic mapping duplicator basing the values on the another mapping

        Parameters
        ----------
        key_to_adjust: str
            The name of the variable to create if not already defined
        reference_keys: list[str]
            The reference keys, as soon one is found, it is used and the function returns
        nlp: NonLinearProgram
            A reference to the phase
        """

        if key_to_adjust not in nlp.variable_mappings:
            for n in reference_keys:
                if n in nlp.variable_mappings:
                    if n == "q":
                        q_map = list(nlp.variable_mappings[n].to_first.map_idx)
                        target = list(range(nlp.model.nbQ()))
                        if nlp.model.nbQuat() > 0:
                            if q_map != target:
                                raise RuntimeError(
                                    "It is not possible to define a q mapping without a qdot or tau mapping"
                                    "while the model has quaternions"
                                )
                            target = list(range(nlp.model.nbQdot()))
                        nlp.variable_mappings[key_to_adjust] = BiMapping(target, target)
                    else:
                        nlp.variable_mappings[key_to_adjust] = nlp.variable_mappings[n]
                    return
            raise RuntimeError("Could not adjust mapping with the reference_keys provided")


class DynamicsFcn(Enum):
    """
    Selection of valid dynamics functions
    """

    TORQUE_DRIVEN = (ConfigureProblem.torque_driven,)
    TORQUE_DERIVATIVE_DRIVEN = (ConfigureProblem.torque_derivative_driven,)
    TORQUE_ACTIVATIONS_DRIVEN = (ConfigureProblem.torque_activations_driven,)
    MUSCLE_DRIVEN = (ConfigureProblem.muscle_driven,)
    CUSTOM = (ConfigureProblem.custom,)


class Dynamics(OptionGeneric):
    """
    A placeholder for the chosen dynamics by the user

    Attributes
    ----------
    dynamic_function: Callable
        The custom dynamic function provided by the user
    configure: Callable
        The configuration function provided by the user that declares the NLP (states and controls),
        usually only necessary when defining custom functions
    expand: bool
        If the continuity constraint should be expand. This can be extensive on RAM

    """

    def __init__(
            self,
            dynamics_type: Union[Callable, DynamicsFcn],
            expand: bool = False,
            **params: Any,
    ):
        """
        Parameters
        ----------
        dynamics_type: Union[Callable, DynamicsFcn]
            The chosen dynamic functions
        params: Any
            Any parameters to pass to the dynamic and configure functions
        expand: bool
            If the continuity constraint should be expand. This can be extensive on RAM
        """

        configure = None
        if not isinstance(dynamics_type, DynamicsFcn):
            configure = dynamics_type
            dynamics_type = DynamicsFcn.CUSTOM
        else:
            if "configure" in params:
                configure = params["configure"]
                del params["configure"]

        dynamic_function = None
        if "dynamic_function" in params:
            dynamic_function = params["dynamic_function"]
            del params["dynamic_function"]

        super(Dynamics, self).__init__(type=dynamics_type, **params)
        self.dynamic_function = dynamic_function
        self.configure = configure
        self.expand = expand


class DynamicsList(UniquePerPhaseOptionList):
    """
    A list of Dynamics if more than one is required, typically when more than one phases are declared

    Methods
    -------
    add(dynamics: DynamicsFcn, **extra_parameters)
        Add a new Dynamics to the list
    print(self)
        Print the DynamicsList to the console
    """

    def add(self, dynamics_type: Union[Callable, Dynamics, DynamicsFcn], **extra_parameters: Any):
        """
        Add a new Dynamics to the list

        Parameters
        ----------
        dynamics_type: Union[Callable, Dynamics, DynamicsFcn]
            The chosen dynamic functions
        extra_parameters: dict
            Any parameters to pass to Dynamics
        """

        if isinstance(dynamics_type, Dynamics):
            self.copy(dynamics_type)

        else:
            super(DynamicsList, self)._add(dynamics_type=dynamics_type, option_type=Dynamics, **extra_parameters)

    def print(self):
        """
        Print the DynamicsList to the console
        """
        raise NotImplementedError("Printing of DynamicsList is not ready yet")<|MERGE_RESOLUTION|>--- conflicted
+++ resolved
@@ -97,16 +97,14 @@
         nlp.dynamics_type.configure(ocp, nlp, **extra_params)
 
     @staticmethod
-<<<<<<< HEAD
-    def torque_driven(ocp, nlp, with_contact: bool = False,
-                      implicit_dynamics: bool = False,
-                      implicit_soft_contacts: bool = False,
-                      fatigue: FatigueList = None):
-=======
     def torque_driven(
-        ocp, nlp, with_contact: bool = False, implicit_dynamics: bool = False, fatigue: FatigueList = None
+        ocp,
+        nlp,
+        with_contact: bool = False,
+        implicit_dynamics: bool = False,
+        implicit_soft_contacts: bool = False,
+        fatigue: FatigueList = None,
     ):
->>>>>>> 6e233cb9
         """
         Configure the dynamics for a torque driven program (states are q and qdot, controls are tau)
 
@@ -157,8 +155,9 @@
             ocp.implicit_constraints.add(ImplicitConstraintFcn.SOFT_CONTACT_FORCES, node=Node.ALL_SHOOTING)
 
     @staticmethod
-    def torque_derivative_driven(ocp, nlp, with_contact=False, implicit_dynamics: bool = False,
-                                 implicit_soft_contacts: bool = False):
+    def torque_derivative_driven(
+        ocp, nlp, with_contact=False, implicit_dynamics: bool = False, implicit_soft_contacts: bool = False
+    ):
         """
         Configure the dynamics for a torque driven program (states are q and qdot, controls are tau)
 
@@ -237,12 +236,12 @@
 
     @staticmethod
     def muscle_driven(
-            ocp,
-            nlp,
-            with_excitations: bool = False,
-            fatigue: FatigueList = None,
-            with_torque: bool = False,
-            with_contact: bool = False,
+        ocp,
+        nlp,
+        with_excitations: bool = False,
+        fatigue: FatigueList = None,
+        with_torque: bool = False,
+        with_contact: bool = False,
     ):
         """
         Configure the dynamics for a muscle driven program.
@@ -381,10 +380,10 @@
             soft_contact = nlp.model.softContact(i_sc)
             n = int(nlp.states.mx_reduced.shape[0] / 2)
 
-            global_soft_contact_force_func[i_sc * 6: (i_sc + 1) * 6, :] = (
+            global_soft_contact_force_func[i_sc * 6 : (i_sc + 1) * 6, :] = (
                 biorbd.SoftContactSphere(soft_contact)
-                    .computeForceAtOrigin(nlp.model, nlp.states.mx_reduced[:n], nlp.states.mx_reduced[n:])
-                    .to_mx()
+                .computeForceAtOrigin(nlp.model, nlp.states.mx_reduced[:n], nlp.states.mx_reduced[n:])
+                .to_mx()
             )
         nlp.soft_contact_forces_func = Function(
             "soft_contact_forces_func",
@@ -417,7 +416,7 @@
                     [i for i, c in enumerate(all_soft_contact_names) if c in soft_contact_names_in_phase]
                 )
             nlp.plot[f"soft_contact_forces_{nlp.model.softContactName(i_sc).to_string()}"] = CustomPlot(
-                lambda t, x, u, p: nlp.soft_contact_forces_func(x, u, p)[(i_sc * 6): ((i_sc + 1) * 6), :],
+                lambda t, x, u, p: nlp.soft_contact_forces_func(x, u, p)[(i_sc * 6) : ((i_sc + 1) * 6), :],
                 plot_type=PlotType.INTEGRATED,
                 axes_idx=phase_mappings,
                 legend=all_soft_contact_names,
@@ -425,12 +424,12 @@
 
     @staticmethod
     def _manage_fatigue_to_new_variable(
-            name: str,
-            name_elements: list,
-            nlp,
-            as_states: bool,
-            as_controls: bool,
-            fatigue: FatigueList = None,
+        name: str,
+        name_elements: list,
+        nlp,
+        as_states: bool,
+        as_controls: bool,
+        fatigue: FatigueList = None,
     ):
         if fatigue is None or name not in fatigue:
             return False
@@ -530,15 +529,15 @@
 
     @staticmethod
     def configure_new_variable(
-            name: str,
-            name_elements: list,
-            nlp,
-            as_states: bool,
-            as_controls: bool,
-            fatigue: FatigueList = None,
-            combine_name: str = None,
-            combine_state_control_plot: bool = False,
-            skip_plot: bool = False,
+        name: str,
+        name_elements: list,
+        nlp,
+        as_states: bool,
+        as_controls: bool,
+        fatigue: FatigueList = None,
+        combine_name: str = None,
+        combine_state_control_plot: bool = False,
+        skip_plot: bool = False,
     ):
         """
         Add a new variable to the states/controls pool
@@ -783,12 +782,12 @@
         l = ["fx", "fy", "fz"]  # TODO: find a better place to hold this or define it in biorbd ?
         for ii in range(nlp.model.nbSoftContacts()):
             name_soft_contact_forces.extend(
-                    [
-                        f"{nlp.model.softContactName(ii).to_string()}_{name}"
-                        for name in l
-                        if nlp.model.softContactName(ii).to_string() not in name_soft_contact_forces
-                    ]
-                )
+                [
+                    f"{nlp.model.softContactName(ii).to_string()}_{name}"
+                    for name in l
+                    if nlp.model.softContactName(ii).to_string() not in name_soft_contact_forces
+                ]
+            )
 
         ConfigureProblem.configure_new_variable("fext", name_soft_contact_forces, nlp, as_states, as_controls)
 
@@ -884,10 +883,10 @@
     """
 
     def __init__(
-            self,
-            dynamics_type: Union[Callable, DynamicsFcn],
-            expand: bool = False,
-            **params: Any,
+        self,
+        dynamics_type: Union[Callable, DynamicsFcn],
+        expand: bool = False,
+        **params: Any,
     ):
         """
         Parameters
