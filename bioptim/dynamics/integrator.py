--- conflicted
+++ resolved
@@ -708,13 +708,8 @@
         p: MX | SX,
         s_prev: MX | SX,
         s_next: MX | SX,
-<<<<<<< HEAD
-        motor_noise: MX | SX = None,
-        sensory_noise: MX | SX = None,
-=======
         motor_noise: MX | SX,
         sensory_noise: MX | SX,
->>>>>>> 0874d63d
     ):
         """
         Compute the next integrated state
@@ -783,15 +778,9 @@
         stochastic_variables_prev: MX | SX
             The stochastic variables of the system
         motor_noise: MX | SX
-<<<<<<< HEAD
             The motor noise of the system
         sensory_noise: MX | SX
             The sensory noise of the system
-=======
-            The motor noise
-        sensory_noise: MX | SX
-            The sensory noise
->>>>>>> 0874d63d
 
         Returns
         -------
