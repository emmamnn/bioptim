--- conflicted
+++ resolved
@@ -173,17 +173,11 @@
 
         self.function = Function(
             "integrator",
-<<<<<<< HEAD
             [t_sym, self.x_sym, self.u_sym, self.param_sym, self.stochastic_variables_sym],
             self.dxdt(
                 self.h, self.t_span[0], self.x_sym, self.u_sym, self.param_sym, self.param_scaling, self.stochastic_variables_sym
             ),
             ["t", "x0", "p", "params", "s"],
-=======
-            [self.x_sym, self.u_sym, self.param_sym, self.s_sym],
-            self.dxdt(self.h, self.x_sym, self.u_sym, self.param_sym, self.param_scaling, self.s_sym),
-            ["x0", "p", "params", "s"],
->>>>>>> f66fbf9a
             ["xf", "xall"],
         )
 
@@ -863,17 +857,11 @@
 
         self.function = Function(
             "integrator",
-<<<<<<< HEAD
             [t_sym, horzcat(*self.x_sym), self.u_sym, self.param_sym, self.stochastic_variables_sym],
             self.dxdt(
                 self.h, self.t_span[0], self.x_sym, self.u_sym, self.param_sym, self.param_scaling, self.stochastic_variables_sym
             ),
             ["t", "x0", "p", "params", "s"],
-=======
-            [horzcat(*self.x_sym), self.u_sym, self.param_sym, self.s_sym],
-            self.dxdt(self.h, self.x_sym, self.u_sym, self.param_sym, self.param_scaling, self.s_sym),
-            ["x0", "p", "params", "s"],
->>>>>>> f66fbf9a
             ["xf", "xall", "defects"],
         )
 
@@ -967,17 +955,11 @@
 
         self.function = Function(
             "integrator",
-<<<<<<< HEAD
             [t_sym, self.x_sym[0], self.u_sym, self.param_sym, self.stochastic_variables_sym],
             self.dxdt(
                 self.h, self.t_span[0], self.x_sym, self.u_sym, self.param_sym, self.param_scaling, self.stochastic_variables_sym
             ),
             ["t", "x0", "p", "params", "s"],
-=======
-            [self.x_sym[0], self.u_sym, self.param_sym, self.s_sym],
-            self.dxdt(self.h, self.x_sym, self.u_sym, self.param_sym, self.param_scaling, self.s_sym),
-            ["x0", "p", "params", "s"],
->>>>>>> f66fbf9a
             ["xf", "xall"],
         )
 
