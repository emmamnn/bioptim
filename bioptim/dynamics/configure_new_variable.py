import numpy as np
from casadi import MX, SX, vertcat

from .fatigue.fatigue_dynamics import FatigueList, MultiFatigueInterface
from ..gui.plot import CustomPlot
from ..limits.path_conditions import Bounds
from ..misc.enums import PlotType, ControlType, VariableType, PhaseDynamics
from ..misc.mapping import BiMapping


def variable_type_from_booleans_to_enums(
    as_states: bool, as_controls: bool, as_states_dot: bool, as_algebraic_states: bool
) -> list[VariableType]:
    """
    Convert the booleans to enums

    Parameters
    ----------
    as_states: bool
        If the new variable should be added to the state variable set
    as_states_dot: bool
        If the new variable should be added to the state_dot variable set
    as_controls: bool
        If the new variable should be added to the control variable set
    as_algebraic_states: bool
        If the new variable should be added to the algebraic states variable set

    Returns
    -------
    The list of variable type
    """

    variable_type = []
    if as_states:
        variable_type.append(VariableType.STATES)
    if as_states_dot:
        variable_type.append(VariableType.STATES_DOT)
    if as_controls:
        variable_type.append(VariableType.CONTROLS)
    if as_algebraic_states:
        variable_type.append(VariableType.ALGEBRAIC_STATES)
    return variable_type


class NewVariableConfiguration:
    # todo: add a way to remove the if as_states, as_controls, as_states_dot, as_algebraic_states, etc...
    #   if we want to remove ocp, nlp, it
    #   should be a method of ocp, and specify the phase_idx where the variable is added
    #   ocp.configure_new_variable(
    #     phase_idx,
    #     name,
    #     name_elements,
    #     variable_type=variable_types,
    #     # VariableType.CONTROL, VariableType.STATE_DOT, VariableType.ALGEBRAIC_STATE
    #   )
    def __init__(
        self,
        name: str,
        name_elements: list,
        ocp,
        nlp,
        as_states: bool,
        as_controls: bool,
        as_states_dot: bool = False,
        as_algebraic_states: bool = False,
        fatigue: FatigueList = None,
        combine_name: str = None,
        combine_state_control_plot: bool = False,
        skip_plot: bool = False,
        axes_idx: BiMapping = None,
    ):
        """
        Add a new variable to the states/controls pool

        Parameters
        ----------
        name: str
            The name of the new variable to add
        name_elements: list[str]
            The name of each element of the vector
        ocp: OptimalControlProgram
            A reference to the ocp
        nlp: NonLinearProgram
            A reference to the phase
        as_states: bool
            If the new variable should be added to the state variable set
        as_states_dot: bool
            If the new variable should be added to the state_dot variable set
        as_controls: bool
            If the new variable should be added to the control variable set
        as_algebraic_states: bool
            If the new variable should be added to the algebraic states variable set
        fatigue: FatigueList
            The list of fatigable item
        combine_name: str
            The name of a previously added plot to combine to
        combine_state_control_plot: bool
            If states and controls plot should be combined. Only effective if as_states and as_controls are both True
        skip_plot: bool
            If no plot should be automatically added
        axes_idx: BiMapping
            The axes index to use for the plot
        """

        self.name = name
        self.name_elements = name_elements
        self.ocp = ocp
        self.nlp = nlp
        self.as_states = as_states
        self.as_controls = as_controls
        self.as_states_dot = as_states_dot
        self.as_algebraic_states = as_algebraic_states
        self.fatigue = fatigue
        self.combine_name = combine_name
        self.combine_state_control_plot = combine_state_control_plot
        self.skip_plot = skip_plot
        self.axes_idx = axes_idx

        self._check_combine_state_control_plot()

        if _manage_fatigue_to_new_variable(name, name_elements, ocp, nlp, as_states, as_controls, fatigue):
            # If the element is fatigable, this function calls back configure_new_variable to fill everything.
            # Therefore, we can exit now
            return

        self._check_for_n_threads_compatibility()
        self._declare_auto_variable_mapping()

        self._declare_initial_guess()
        self._declare_variable_scaling()

        # plot
        self.legend = None

        self._declare_auto_axes_idx()
        if not skip_plot:
            self._declare_legend()
        self._declare_cx_and_plot()

    def _check_for_n_threads_compatibility(self):
        if self.ocp.n_threads > 1 and self.nlp.phase_dynamics == PhaseDynamics.ONE_PER_NODE:
            raise RuntimeError("Multiprocessing is not supported with phase_dynamics=PhaseDynamics.ONE_PER_NODE")

    def _check_combine_state_control_plot(self):
        """Check if combine_state_control_plot and combine_name are defined simultaneously"""
        if self.combine_state_control_plot and self.combine_name is not None:
            raise ValueError("combine_name and combine_state_control_plot cannot be defined simultaneously")

    def define_cx_scaled(self, n_col: int, node_index: int) -> list[MX | SX]:
        """
        This function defines the decision variables, either MX or SX,
        scaled to the physical world, they mean something according to the physical model considered.

        Parameters
        ---------
        n_col: int
            The number of columns per shooting interval, useful espacially for direct collocation
        node_index: int
            The index of the node
        Returns
        --------
        _cx: list[MX |SX]
            The scaled decision variables
        """
        _cx = [self.nlp.cx() for _ in range(n_col)]
        for idx in self.nlp.variable_mappings[self.name].to_first.map_idx:
            for j in range(n_col):
                sign = "-" if np.sign(idx) < 0 else ""
                _cx[j] = vertcat(
                    _cx[j],
                    self.nlp.cx.sym(
                        f"{sign}{self.name}_{self.name_elements[abs(idx)]}_phase{self.nlp.phase_idx}_node{node_index}.{j}",
                        1,
                        1,
                    ),
                )
        return _cx

    def define_cx_unscaled(self, _cx_scaled: list[MX | SX], scaling: np.ndarray) -> list[MX | SX]:
        """
        This function defines the decision variables, either MX or SX,
        unscaled means here the decision variable doesn't correspond to physical quantity.

        The initial decision variable is multiplied by a coefficient
        to be more are less important with respect to the optimizer

        Parameters
        ---------
        _cx_scaled: list[MX | SX]
            Decision variables scaled to the physical world
        scaling: np.ndarray
            The scaling factors associated to the decision variable

        Returns
        --------
        _cx: list[SX | MX]
            The symbolic unscaled decision variables.
        """
        _cx = [self.nlp.cx() for _ in range(len(_cx_scaled))]
        for j in range(len(_cx_scaled)):
            _cx[j] = _cx_scaled[j] * scaling
        return _cx

    def _declare_auto_variable_mapping(self):
        """Declare the mapping of the new variable if not already declared"""
        if self.name not in self.nlp.variable_mappings:
            self.nlp.variable_mappings[self.name] = BiMapping(
                range(len(self.name_elements)), range(len(self.name_elements))
            )

    def _declare_initial_guess(self):
        if self.as_states and self.name not in self.nlp.x_init:
            self.nlp.x_init.add(
                self.name, initial_guess=np.zeros(len(self.nlp.variable_mappings[self.name].to_first.map_idx))
            )
        if self.as_controls and self.name not in self.nlp.u_init:
            self.nlp.u_init.add(
                self.name, initial_guess=np.zeros(len(self.nlp.variable_mappings[self.name].to_first.map_idx))
            )

        if self.as_algebraic_states and self.name not in self.nlp.a_init:
            self.nlp.a_init.add(
                self.name, initial_guess=np.zeros(len(self.nlp.variable_mappings[self.name].to_first.map_idx))
            )

    def _declare_variable_scaling(self):
        if self.as_states and self.name not in self.nlp.x_scaling:
            self.nlp.x_scaling.add(
                self.name, scaling=np.ones(len(self.nlp.variable_mappings[self.name].to_first.map_idx))
            )
        if self.as_states_dot and self.name not in self.nlp.xdot_scaling:
            self.nlp.xdot_scaling.add(
                self.name, scaling=np.ones(len(self.nlp.variable_mappings[self.name].to_first.map_idx))
            )
        if self.as_controls and self.name not in self.nlp.u_scaling:
            self.nlp.u_scaling.add(
                self.name, scaling=np.ones(len(self.nlp.variable_mappings[self.name].to_first.map_idx))
            )
        if self.as_algebraic_states and self.name not in self.nlp.a_scaling:
            self.nlp.a_scaling.add(
                self.name, scaling=np.ones(len(self.nlp.variable_mappings[self.name].to_first.map_idx))
            )

    def _declare_auto_axes_idx(self):
        """Declare the axes index if not already declared"""
        if not self.axes_idx:
            self.axes_idx = BiMapping(to_first=range(len(self.name_elements)), to_second=range(len(self.name_elements)))

    def _declare_legend(self):
        """Declare the legend if not already declared"""
        self.legend = []
        for idx, name_el in enumerate(self.name_elements):
            if idx is not None and idx in self.axes_idx.to_first.map_idx:
                current_legend = f"{self.name}_{name_el}"
                for i in range(self.ocp.n_phases):
                    if self.as_states:
                        current_legend += f"-{i}"
                    if self.as_controls:
                        current_legend += f"-{i}"
                self.legend += [current_legend]

    def _declare_cx_and_plot(self):
        if self.as_states:
            for node_index in range(
                self.nlp.n_states_nodes if self.nlp.phase_dynamics == PhaseDynamics.ONE_PER_NODE else 1
            ):
                n_cx = self.nlp.ode_solver.n_required_cx + 2
                cx_scaled = self.define_cx_scaled(n_col=n_cx, node_index=node_index)
                cx = self.define_cx_unscaled(cx_scaled, self.nlp.x_scaling[self.name].scaling)
                self.nlp.states.append(
                    self.name,
                    cx,
                    cx_scaled,
                    self.nlp.variable_mappings[self.name],
                    node_index,
                )
                if not self.skip_plot:
                    self.nlp.plot[f"{self.name}_states"] = CustomPlot(
                        lambda t0, phases_dt, node_idx, x, u, p, a, d: (
                            x[self.nlp.states.key_index(self.name), :]
                            if x.any()
                            else np.ndarray((cx[0].shape[0], 1)) * np.nan
                        ),
                        plot_type=PlotType.INTEGRATED,
                        axes_idx=self.axes_idx,
                        legend=self.legend,
                        combine_to=self.combine_name,
                    )

        if self.as_controls:
            for node_index in range(
                self.nlp.n_controls_nodes if self.nlp.phase_dynamics == PhaseDynamics.ONE_PER_NODE else 1
            ):
<<<<<<< HEAD
                n_cx = 3
                cx_scaled = (
                    self.ocp.nlp[self.nlp.use_controls_from_phase_idx].controls[node_index][self.name].original_cx
                    if self.copy_controls
                    else self.define_cx_scaled(n_col=n_cx, n_shooting=0, initial_node=node_index)
                )
                cx = (
                    self.ocp.nlp[self.nlp.use_controls_from_phase_idx].controls[node_index][self.name].original_cx
                    if self.copy_controls
                    else self.define_cx_unscaled(cx_scaled, self.nlp.u_scaling[self.name].scaling)
                )
=======
                cx_scaled = self.define_cx_scaled(n_col=3, node_index=node_index)
                cx = self.define_cx_unscaled(cx_scaled, self.nlp.u_scaling[self.name].scaling)
>>>>>>> 2abb6b4c
                self.nlp.controls.append(
                    self.name,
                    cx,
                    cx_scaled,
                    self.nlp.variable_mappings[self.name],
                    node_index,
                )

                plot_type = PlotType.PLOT if self.nlp.control_type == ControlType.LINEAR_CONTINUOUS else PlotType.STEP
                if not self.skip_plot:
                    self.nlp.plot[f"{self.name}_controls"] = CustomPlot(
                        lambda t0, phases_dt, node_idx, x, u, p, a, d: (
                            u[self.nlp.controls.key_index(self.name), :]
                            if u.any()
                            else np.ndarray((cx[0].shape[0], 1)) * np.nan
                        ),
                        plot_type=plot_type,
                        axes_idx=self.axes_idx,
                        legend=self.legend,
                        combine_to=(
                            f"{self.name}_states"
                            if self.as_states and self.combine_state_control_plot
                            else self.combine_name
                        ),
                    )

        if self.as_states_dot:
            for node_index in range(
                self.nlp.n_states_nodes if self.nlp.phase_dynamics == PhaseDynamics.ONE_PER_NODE else 1
            ):
                n_cx = self.nlp.ode_solver.n_required_cx + 2
                cx_scaled = self.define_cx_scaled(n_col=n_cx, node_index=node_index)
                cx = self.define_cx_unscaled(cx_scaled, self.nlp.xdot_scaling[self.name].scaling)
                self.nlp.states_dot.append(
                    self.name,
                    cx,
                    cx_scaled,
                    self.nlp.variable_mappings[self.name],
                    node_index,
                )

        if self.as_algebraic_states:
            for node_index in range(
                self.nlp.n_states_nodes if self.nlp.phase_dynamics == PhaseDynamics.ONE_PER_NODE else 1
            ):
<<<<<<< HEAD
                n_cx = self.nlp.ode_solver.n_required_cx + 2
                cx_scaled = (
                    self.ocp.nlp[self.nlp.use_states_from_phase_idx].algebraic_states[node_index][self.name].original_cx
                    if self.copy_algebraic_states
                    else self.define_cx_scaled(n_col=n_cx, n_shooting=0, initial_node=node_index)
                )
                cx = (
                    self.ocp.nlp[self.nlp.use_states_from_phase_idx].algebraic_states[node_index][self.name].original_cx
                    if self.copy_algebraic_states
                    else self.define_cx_unscaled(cx_scaled, self.nlp.a_scaling[self.name].scaling)
                )
=======
                n_cx = 2
                cx_scaled = self.define_cx_scaled(n_col=n_cx, node_index=node_index)
                cx = self.define_cx_unscaled(cx_scaled, self.nlp.a_scaling[self.name].scaling)
>>>>>>> 2abb6b4c

                self.nlp.algebraic_states.append(
                    self.name,
                    cx,
                    cx_scaled,
                    self.nlp.variable_mappings[self.name],
                    node_index,
                )
                if not self.skip_plot:
                    all_variables_in_one_subplot = (
                        True if self.name in ["m", "cov", "k"] else False
                    )  # To Eve: This should not be there.
                    self.nlp.plot[f"{self.name}_algebraic"] = CustomPlot(
                        lambda t0, phases_dt, node_idx, x, u, p, a, d: (
                            a[self.nlp.algebraic_states.key_index(self.name), :]
                            if a.any()
                            else np.ndarray((cx[0].shape[0], 1)) * np.nan
                        ),
                        plot_type=PlotType.INTEGRATED,
                        axes_idx=self.axes_idx,
                        legend=self.legend,
                        combine_to=self.combine_name,
                        all_variables_in_one_subplot=all_variables_in_one_subplot,
                    )


def _manage_fatigue_to_new_variable(
    name: str,
    name_elements: list,
    ocp,
    nlp,
    as_states: bool,
    as_controls: bool,
    fatigue: FatigueList = None,
):
    """
    Manage the fatigue variables and add them to the nlp

    Parameters
    ----------
    name: str
        The name of the variable
    name_elements: list
        The name of the elements of the variable
    ocp: OptimalControlProgram
        A reference to the ocp
    nlp: NonLinearProgram
        A reference to the nlp
    as_states: bool
        If the fatigue is applied on the states
    as_controls: bool
        If the fatigue is applied on the controls
    fatigue: FatigueList
        The fatigue elements to apply
    """
    if fatigue is None or name not in fatigue:
        return False

    if not as_controls:
        raise NotImplementedError("Fatigue not applied on controls is not implemented yet")

    fatigue_var = fatigue[name]
    meta_suffixes = fatigue_var.suffix

    # Only homogeneous fatigue model are implement
    fatigue_suffix = fatigue_var[0].models.models[meta_suffixes[0]].suffix(VariableType.STATES)
    multi_interface = isinstance(fatigue_var[0].models, MultiFatigueInterface)
    split_controls = fatigue_var[0].models.split_controls
    for dof in fatigue_var:
        for key in dof.models.models:
            if dof.models.models[key].suffix(VariableType.STATES) != fatigue_suffix:
                raise ValueError(f"Fatigue for {name} must be of all same types")
            if isinstance(dof.models, MultiFatigueInterface) != multi_interface:
                raise ValueError("multi_interface must be the same for all the elements")
            if dof.models.split_controls != split_controls:
                raise ValueError("split_controls must be the same for all the elements")

    # Prepare the plot that will combine everything
    n_elements = len(name_elements)

    legend = [f"{name}_{i}" for i in name_elements]
    fatigue_plot_name = f"fatigue_{name}"
    nlp.plot[fatigue_plot_name] = CustomPlot(
        lambda t0, phases_dt, node_idx, x, u, p, a, d: (
            x[:n_elements, :] if x.any() else np.ndarray((len(name_elements), 1))
        )
        * np.nan,
        plot_type=PlotType.INTEGRATED,
        legend=legend,
        bounds=Bounds(None, -1, 1),
    )
    control_plot_name = f"{name}_controls" if not multi_interface and split_controls else f"{name}"
    nlp.plot[control_plot_name] = CustomPlot(
        lambda t0, phases_dt, node_idx, x, u, p, a, d: (
            u[:n_elements, :] if u.any() else np.ndarray((len(name_elements), 1))
        )
        * np.nan,
        plot_type=PlotType.STEP,
        legend=legend,
    )

    var_names_with_suffix = []
    color = fatigue_var[0].models.color()
    fatigue_color = [fatigue_var[0].models.models[m].color() for m in fatigue_var[0].models.models]
    plot_factor = fatigue_var[0].models.plot_factor()
    for i, meta_suffix in enumerate(meta_suffixes):
        var_names_with_suffix.append(f"{name}_{meta_suffix}" if not multi_interface else f"{name}")

        if split_controls:
            NewVariableConfiguration(
                var_names_with_suffix[-1], name_elements, ocp, nlp, as_states, as_controls, skip_plot=True
            )
            nlp.plot[f"{var_names_with_suffix[-1]}_controls"] = CustomPlot(
                lambda t0, phases_dt, node_idx, x, u, p, a, d, key: (
                    u[nlp.controls.key_index(key), :] if u.any() else np.ndarray((len(name_elements), 1)) * np.nan
                ),
                plot_type=PlotType.STEP,
                combine_to=control_plot_name,
                key=var_names_with_suffix[-1],
                color=color[i],
            )
        elif i == 0:
            NewVariableConfiguration(f"{name}", name_elements, ocp, nlp, as_states, as_controls, skip_plot=True)
            nlp.plot[f"{name}_controls"] = CustomPlot(
                lambda t0, phases_dt, node_idx, x, u, p, a, d, key: (
                    u[nlp.controls.key_index(key), :] if u.any() else np.ndarray((len(name_elements), 1)) * np.nan
                ),
                plot_type=PlotType.STEP,
                combine_to=control_plot_name,
                key=f"{name}",
                color=color[i],
            )

        for p, params in enumerate(fatigue_suffix):
            name_tp = f"{var_names_with_suffix[-1]}_{params}"
            NewVariableConfiguration(name_tp, name_elements, ocp, nlp, True, False, skip_plot=True)
            nlp.plot[name_tp] = CustomPlot(
                lambda t0, phases_dt, node_idx, x, u, p, a, d, key, mod: (
                    mod * x[nlp.states.key_index(key), :] if x.any() else np.ndarray((len(name_elements), 1)) * np.nan
                ),
                plot_type=PlotType.INTEGRATED,
                combine_to=fatigue_plot_name,
                key=name_tp,
                color=fatigue_color[i][p],
                mod=plot_factor[i],
            )

    # Create a fake accessor for the name of the controls so it can be directly accessed in nlp.controls
    for node_index in range(nlp.ns):
        nlp.controls.node_index = node_index
        if split_controls:
            append_faked_optim_var(name, nlp.controls.scaled, var_names_with_suffix)
            append_faked_optim_var(name, nlp.controls.unscaled, var_names_with_suffix)
        else:
            for meta_suffix in var_names_with_suffix:
                append_faked_optim_var(meta_suffix, nlp.controls.scaled, [name])
                append_faked_optim_var(meta_suffix, nlp.controls.unscaled, [name])

    nlp.controls.node_index = nlp.states.node_index
    nlp.states_dot.node_index = nlp.states.node_index
    return True


def append_faked_optim_var(name: str, optim_var, keys: list):
    """
    Add a fake optim var by combining vars in keys

    Parameters
    ----------
    name: str
        The name of the new variable
    optim_var: OptimizationVariableList
        states or controls
    keys: list
        The list of keys to combine
    """

    index = []
    to_second = []
    to_first = []
    for key in keys:
        index.extend(list(optim_var[key].index))
        to_second.extend(list(np.array(optim_var[key].mapping.to_second.map_idx) + len(to_second)))
        to_first.extend(list(np.array(optim_var[key].mapping.to_first.map_idx) + len(to_first)))

    optim_var.append_fake(name, index, BiMapping(to_second, to_first))<|MERGE_RESOLUTION|>--- conflicted
+++ resolved
@@ -291,22 +291,9 @@
             for node_index in range(
                 self.nlp.n_controls_nodes if self.nlp.phase_dynamics == PhaseDynamics.ONE_PER_NODE else 1
             ):
-<<<<<<< HEAD
                 n_cx = 3
-                cx_scaled = (
-                    self.ocp.nlp[self.nlp.use_controls_from_phase_idx].controls[node_index][self.name].original_cx
-                    if self.copy_controls
-                    else self.define_cx_scaled(n_col=n_cx, n_shooting=0, initial_node=node_index)
-                )
-                cx = (
-                    self.ocp.nlp[self.nlp.use_controls_from_phase_idx].controls[node_index][self.name].original_cx
-                    if self.copy_controls
-                    else self.define_cx_unscaled(cx_scaled, self.nlp.u_scaling[self.name].scaling)
-                )
-=======
                 cx_scaled = self.define_cx_scaled(n_col=3, node_index=node_index)
                 cx = self.define_cx_unscaled(cx_scaled, self.nlp.u_scaling[self.name].scaling)
->>>>>>> 2abb6b4c
                 self.nlp.controls.append(
                     self.name,
                     cx,
@@ -352,8 +339,7 @@
             for node_index in range(
                 self.nlp.n_states_nodes if self.nlp.phase_dynamics == PhaseDynamics.ONE_PER_NODE else 1
             ):
-<<<<<<< HEAD
-                n_cx = self.nlp.ode_solver.n_required_cx + 2
+                n_cx = 2
                 cx_scaled = (
                     self.ocp.nlp[self.nlp.use_states_from_phase_idx].algebraic_states[node_index][self.name].original_cx
                     if self.copy_algebraic_states
@@ -364,11 +350,6 @@
                     if self.copy_algebraic_states
                     else self.define_cx_unscaled(cx_scaled, self.nlp.a_scaling[self.name].scaling)
                 )
-=======
-                n_cx = 2
-                cx_scaled = self.define_cx_scaled(n_col=n_cx, node_index=node_index)
-                cx = self.define_cx_unscaled(cx_scaled, self.nlp.a_scaling[self.name].scaling)
->>>>>>> 2abb6b4c
 
                 self.nlp.algebraic_states.append(
                     self.name,
