--- conflicted
+++ resolved
@@ -155,15 +155,9 @@
         defects = None
         # TODO: contacts and fatigue to be handled with implicit dynamics
         if nlp.ode_solver.defects_type == DefectType.IMPLICIT:
-<<<<<<< HEAD
             if len(contact_type) == 0 and fatigue is None:
-                qddot = DynamicsFunctions.get(nlp.states_dot["qddot"], nlp.states_dot.scaled.cx)
+                qddot = DynamicsFunctions.get(nlp.states_dot["qdot"], nlp.states_dot.scaled.cx)
                 tau_id = DynamicsFunctions.inverse_dynamics(nlp, q, qdot, qddot, contact_type, external_forces)
-=======
-            if not with_contact and fatigue is None:
-                qddot = DynamicsFunctions.get(nlp.states_dot["qdot"], nlp.states_dot.scaled.cx)
-                tau_id = DynamicsFunctions.inverse_dynamics(nlp, q, qdot, qddot, with_contact, external_forces)
->>>>>>> 0e5b2287
                 defects = nlp.cx(dq.shape[0] + tau_id.shape[0], tau_id.shape[1])
 
                 dq_defects = []
