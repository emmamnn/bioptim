from typing import Union

import numpy as np

from ..limits.constraints import Constraint
from ..limits.objective_functions import ObjectiveFcn, ObjectiveList, Objective
from ..limits.path_conditions import PathCondition
from ..optimization.parameters import Parameter
from ..misc.enums import Node


class GraphAbstract:
    _return_line: ""
    _squared: ""
    """
    Methods
    -------
    _vector_layout_structure(self, vector: Union[list, np.array], decimal: int)
        Main structure of the method _vector_layout()
    _vector_layout(self, vector: list, size: int)
        Resize vector content for display task
    _add_dict_to_str(self, _dict: dict)
        Convert information contained in a dict to string
    _add_extra_parameters_to_str(self, list_params: list, string: str)
        Simple method to add extra-parameters to a string
    _lagrange_to_str(self, objective_list: ObjectiveList)
        Convert Lagrange objective into an easy-to-read string
    _mayer_to_str(self, objective_list: ObjectiveList)
        Convert Mayer objective into an easy-to-read string 
    _structure_scaling_parameter(self, el: PathCondition, parameter: Parameter)
        Main structure of the method _scaling_parameter()
    _scaling_parameter(self, parameter: Parameter)
        Take scaling into account for display task
    _get_parameter_function_name(self, parameter: Parameter)
        Get parameter function name (whether or not it is a custom function)
    _analyze_nodes(self, phase_idx: int, constraint: Constraint)
        Determine node index
    """

    def __init__(
        self,
        ocp,
    ):
        """
        Parameters
        ----------
        ocp: OptimalControlProgram
            A reference to the ocp
        """

        self.ocp = ocp

    def _vector_layout_structure(self, vector: Union[list, np.array], decimal: int):
        """
        Main structure of the next method _vector_layout(self, vector: Union[list, np.array], size: int, param: bool)

        Parameters
        ----------
        vector: Union[list, np.array]
            The vector to be condensed
        decimal: int
            Number of decimals
        """
        condensed_vector = ""
        for i, var in enumerate(vector):
            condensed_vector += f"{round(float(var), decimal):.{decimal}f} "
            if i % 7 == 0 and i != 0:
                condensed_vector += f"... {self._return_line}... "
        return condensed_vector

    def _vector_layout(self, vector: Union[list, np.array, int]):
        """
        Resize vector content for display task

        Parameters
        ----------
        vector: Union[list, np.array]
            The vector to be condensed
        """

        condensed_vector = ""
        if isinstance(vector, int):
            condensed_vector = f"{vector}"
        else:
            vector = np.array(vector)
            if len(vector.shape) == 1:
                vector = vector[:, np.newaxis]

            if vector.shape[1] != 1:
                condensed_vector += f"{self._return_line}"
                condensed_vector += "["
            for i in range(vector.shape[1]):
                if i != 0:
                    condensed_vector += f"{self._return_line}"
                condensed_vector += "[" if vector.size > 1 else ""
                condensed_vector += self._vector_layout_structure(vector[:, i], 3)
                condensed_vector += "]" if vector.size > 1 else ""
            if vector.shape[1] != 1:
                condensed_vector += "]"

        return condensed_vector

    def _add_dict_to_str(self, _dict: dict):
        """
        Convert information contained in a dict to string

        Parameters
        ----------
        _dict: dict
            The dict to be converted
        """

        str_to_add = ""
        for d in _dict:
            str_to_add += f"<b>{d}</b>: {_dict[d]}{self._return_line}"
        return str_to_add

    def _add_extra_parameters_to_str(self, objective: Objective, string: str):
        """
        Simple method to add extra-parameters to a string

        Parameters
        ----------
        objective: Objective
            The current objective
        string: str
            The string to be completed
        """

        if hasattr(objective, "index"):
            string += f"<b>Index</b>: {objective.index}{self._return_line}" if objective.index is not None else ""
        if hasattr(objective, "weight"):
            string += f"<b>Weight</b>: {objective.weight}{self._return_line}"
        for param in objective.params:
            string += f"<b>{param}</b>: {objective.params[param]}{self._return_line}"
        string += f"<b>Index in list</b>: {objective.list_index}{self._return_line}"
        return string

    def _lagrange_to_str(self, objective_list: ObjectiveList):
        """
        Convert Lagrange objective into an easy-to-read string

        Parameters
        ----------
        objective_list: ObjectiveList
            The list of Lagrange objectives
        """

        objective_names = []
        lagrange_str = ""
        for i, obj in enumerate(objective_list):
            if not obj:
                continue

            if isinstance(obj.type, ObjectiveFcn.Lagrange):
                if obj.target is not None:
                    if obj.quadratic:
                        lagrange_str += f"({obj.name} - {self._vector_layout(obj.target[:, obj.node_idx.index(i)])}){self._squared}{self._return_line}"
                    else:
                        lagrange_str += f"{obj.name} - {self._vector_layout(obj.target[:, obj.node_idx.index(i)])}{self._return_line}"
                else:
                    if obj.quadratic:
                        lagrange_str += f"({obj.name}){self._squared}{self._return_line}"
                    else:
                        lagrange_str += f"{obj.name}{self._return_line}"
                lagrange_str = self._add_extra_parameters_to_str(obj, lagrange_str)
                lagrange_str += f"{self._return_line}"
                objective_names.append(obj.name)
        return lagrange_str, objective_names

    def _mayer_to_str(self, objective_list: ObjectiveList):
        """
        Convert Mayer objective into an easy-to-read string

        Parameters
        ----------
        objective_list: ObjectiveList
            The list of Mayer objectives
        """

        list_mayer_objectives = []
        for obj in objective_list:
            if not obj:
                continue

            for i in obj.node_idx:
                if isinstance(obj.type, ObjectiveFcn.Mayer):
                    mayer_str = ""
                    mayer_objective = [obj.node[0]] if isinstance(obj.node, (list, tuple)) else [obj.node]
                    if obj.target is not None:
                        if obj.quadratic:
                            mayer_str += f"({obj.name} - {self._vector_layout(obj.target[:, obj.node_idx.index(i)])}){self._squared}{self._return_line}"
                        else:
                            mayer_str += f"{obj.name} - {self._vector_layout(obj.target[:, obj.node_idx.index(i)])}{self._return_line}"
                    else:
                        if obj.quadratic:
                            mayer_str += f"({obj.name}){self._squared}{self._return_line}"
                        else:
                            mayer_str += f"{obj.name}{self._return_line}"
                    mayer_str = self._add_extra_parameters_to_str(obj, mayer_str)
                    found = False
                    for mayer in list_mayer_objectives:
                        if mayer[1] == mayer_str:
                            found = True
                    if not found:
                        mayer_objective.append(mayer_str)
                        list_mayer_objectives.append(mayer_objective)
        return list_mayer_objectives

    def _structure_scaling_parameter(self, el: PathCondition, parameter: Parameter):
        """
        Main structure of the next method _scaling_parameter(self, parameter: Parameter)

        Parameters
        ----------
        el: PathCondition
            The PathCondition to be converted in a string
        parameter: Parameter
            The unscaled parameter
        """

        size_el = len(el[0])
        el_list = [el[i][j] for i in range(parameter.size) for j in range(size_el)]
        el_str = f"{self._vector_layout(el_list)}"
        return el_str

    def _scaling_parameter(self, parameter: Parameter):
        """
        Take scaling into account for display task

        Parameters
        ----------
        parameter: Parameter
            The unscaled parameter
        """

        initial_guess_str = self._structure_scaling_parameter(parameter.initial_guess.init, parameter)
        min_bound_str = self._structure_scaling_parameter(parameter.bounds.min, parameter)
        max_bound_str = self._structure_scaling_parameter(parameter.bounds.min, parameter)

        scaling = [parameter.scaling[i][0] for i in range(parameter.size)]
        scaling_str = f"{self._vector_layout(scaling)}"

        return initial_guess_str, min_bound_str, max_bound_str, scaling_str

    @staticmethod
    def _get_parameter_function_name(parameter: Parameter, idx: int):
        """
        Get parameter function name (whether or not it is a custom function)

        Parameters
        ----------
        parameter: Parameter
            The parameter to which the function is linked
        idx: int
            The penalty index
        """

        name = ""
        if parameter.penalty_list is not None:
            if parameter.penalty_list[0][idx].type is not None and parameter.penalty_list[0][idx].type.name == "CUSTOM":
                name = parameter.penalty_list[0][idx].custom_function.__name__
            else:
                name = parameter.penalty_list[0][idx].name
        return name

    def _analyze_nodes(self, phase_idx: int, constraint: Constraint):
        """
        Determine node index

        Parameters
        ----------
        phase_idx: int
            The index of the current phase
        constraint: Constraint
            The constraint to which the nodes to analyze is attached
        """

        if isinstance(constraint.node[0], Node):
            if constraint.node[0] != Node.ALL:
                node = self.ocp.nlp[phase_idx].ns if constraint.node[0] == Node.END else 0
            else:
                node = "all"
        else:
            node = constraint.node[0]
        return node


class OcpToConsole(GraphAbstract):
    _return_line = "\n"
    _squared = "²"
    """
    Methods
    -------
    print(self)
        Print ocp structure in the console
    """

    def print(self):
        """
        Print ocp structure in the console
        """

        for phase_idx in range(self.ocp.n_phases):
            print(f"PHASE {phase_idx}")
            print(f"**********")
            print(f"PARAMETERS: ")
            print("")
            for parameter in self.ocp.nlp[phase_idx].parameters:
                initial_guess, min_bound, max_bound, scaling = self._scaling_parameter(parameter)
                print(f"Name: {parameter.name}")
                print(f"Size: {parameter.size}")
                print(f"Initial_guess: {initial_guess}")
                print(f"Scaling: {scaling}")
                print(f"Min_bound: {min_bound}")
                print(f"Max_bound: {max_bound}")
                if parameter.penalty_list:
                    for idx, _ in enumerate(parameter.penalty_list[0]):
                        objective_name = self._get_parameter_function_name(parameter, idx)
                        print(f"Objectives: {objective_name}")
                print("")
            print("")
            print(f"**********")
            print(f"MODEL: {self.ocp.original_values['biorbd_model'][phase_idx]}")
            print(f"PHASE DURATION: {round(self.ocp.nlp[phase_idx].t_initial_guess, 2)} s")
            print(f"SHOOTING NODES : {self.ocp.nlp[phase_idx].ns}")
            print(f"DYNAMICS: {self.ocp.nlp[phase_idx].dynamics_type.type.name}")
            print(f"ODE: {self.ocp.nlp[phase_idx].ode_solver.rk_integrator.__name__}")
            print(f"**********")
            print("")

            mayer_objectives = self._mayer_to_str(self.ocp.nlp[phase_idx].J)
            lagrange_objectives = self._lagrange_to_str(self.ocp.nlp[phase_idx].J)[1]
            print(f"*** Lagrange: ")
            for name in lagrange_objectives:
                print(name)
            print("")
            for node_idx in range(self.ocp.nlp[phase_idx].ns):
                print(f"NODE {node_idx}")
                print(f"*** Mayer: ")
                for mayer in mayer_objectives:
                    if mayer[0] == node_idx:
                        print(mayer[1])
                for constraint in self.ocp.nlp[phase_idx].g:
                    if not constraint:
                        continue
                    node_index = self._analyze_nodes(phase_idx, constraint)
                    if node_index == node_idx:
                        print(f"*** Constraint: {constraint.name}")
                print("")


class OcpToGraph(GraphAbstract):

    _return_line = "<br/>"
    _squared = "<sup>2</sup>"
    """
    Methods
    -------
    _constraint_to_str(self, constraint: Constraint)
        Convert constraint information into an easy-to-read string
    _global_objectives_to_str(self, objective_list: ObjectiveList)
        Convert global objectives of the ocp to string
    _draw_parameter_node(self, g: Digraph.subgraph, phase_idx: int, param_idx: int, parameter: Parameter)
        Draw the node which contains the information related to the parameters
    _draw_nlp_node(self, g: Digraph.subgraph, phase_idx: int)
        Draw the node which contains the information related to one of the phases (ie. the name of the model,
        the phase duration, the number of shooting nodes, the dynamics, the ODE)
    _draw_lagrange_node(self, g: Digraph.subgraph, phase_idx: int)
        Draw the node which contains the information related to the Lagrange objectives
    _draw_mayer_node(self, g: Digraph.subgraph, phase_idx: int)
        Draw the node which contains the information related to the Mayer objectives
    _draw_constraints_node(self, g: Digraph.subgraph, phase_idx: int)
        Draw the node which contains the information related to the constraints
    _draw_nlp_cluster(self, G: Digraph, phase_idx: int)
        Draw clusters for each nlp
    _draw_lagrange_to_mayer_edge(self, G: Digraph, phase_idx: int)
        Draw edge between Lagrange node and Mayer node
    _draw_mayer_to_constraints_edge(self, G: Digraph, phase_idx: int)
        Draw edge between Mayer node and constraints node
    _draw_nlp_to_parameters_edges(self, G: Digraph, phase_idx: int)
        Draw edges between nlp node and parameters
    _draw_phase_trans_to_phaseless_edge(self, G: Digraph, phaseless_objectives: str, nb_phase: int)
        Draw edge between phaseless objectives and phase transitions
    _draw_edges(self, G: Digraph, phase_idx: int)
        Draw edges between each node of a cluster
    _draw_phase_transitions(self, G: Digraph)
        Draw a cluster including all the information about the phase transitions of the problem
    _draw_phaseless_cluster(self, G:Digraph)
        Draw a cluster including all the information about the phaseless objectives of the problem
    """

    def _prepare_print(self):
        from graphviz import Digraph
        """
        Display ocp structure in a graph
        """

        # Initialize graph with graphviv
        G = Digraph("ocp_graph", node_attr={"shape": "plaintext"})

        # Draw OCP node
        G.node("OCP", shape="Mdiamond")

        # Draw nlp clusters and edges
        for phase_idx in range(self.ocp.n_phases):
            self._draw_nlp_cluster(G, phase_idx)
            self._draw_edges(G, phase_idx)

        # Draw phase_transitions
        self._draw_phase_transitions(G)

        # Draw phaseless objectives
        self._draw_phaseless_cluster(G)
        self._draw_phase_trans_to_phaseless_edge(G, self._global_objectives_to_str(self.ocp.J)[0], self.ocp.n_phases)
        return G

    def print(self):
        # Display graph
        self._prepare_print().view()

    def _constraint_to_str(self, constraint: Constraint):
        """
        Convert constraint information into an easy-to-read string

        Parameters
        ----------
        constraint: Constraint
            The constraint to be converted
        """

        constraint_str = ""
        constraint_str += f"{constraint.name}<br/>"
        constraint_str += f"<b>Min bound</b>: {constraint.min_bound}<br/>"
        constraint_str += f"<b>Max bound</b>: {constraint.max_bound}<br/>"
        constraint_str += (
            f"{f'<b>Target</b>: {self._vector_layout(constraint.target)} <br/>'}"
            if constraint.target is not None
            else ""
        )
        constraint_str += self._add_dict_to_str(constraint.params)
        constraint_str += f"<b>Index in list</b>: {constraint.list_index}<br/>"
        return constraint_str

    def _global_objectives_to_str(self, objective_list: ObjectiveList):
        """
        Convert global objectives of the ocp to string

        Parameters
        ----------
        objective_list: ObjectiveList
            The list of global objectives to be converted
        """

        global_objectives = ""
        global_objectives_names = []
        for objective in objective_list:
            if objective:
                name = objective.custom_function.__name__ if objective.custom_function else objective.name
                global_objectives += f"<b>Objective:</b> {name} <br/>"
                global_objectives += f"<b>Type:</b> {objective.type} <br/>"
                global_objectives_names += name
                global_objectives += (
<<<<<<< HEAD
                    f"{f'<b>Target</b>: {self._vector_layout(objective.target)} <br/>'}"
                    if objective.target is not None
=======
                    f"{f'<b>Target</b>: {self._vector_layout(objective.sliced_target)} <br/>'}"
                    if objective.sliced_target is not None
>>>>>>> 5fcb3870
                    else ""
                )
                global_objectives += f"<b>Quadratic</b>: {objective.quadratic} <br/><br/>"
        return global_objectives, global_objectives_names

    def _draw_parameter_node(self, g, phase_idx: int, param_idx: int, parameter: Parameter):
        """
        Draw the node which contains the information related to the parameters

        Parameters
        ----------
        g: Digraph.subgraph
            The subgraph to which the node is attached
        phase_idx: int
            The index of the current phase
        param_idx: int
            The index of the parameter
        parameter: Parameter
            The parameter containing all the information to display
        """

        initial_guess, min_bound, max_bound, scaling = self._scaling_parameter(parameter)
        node_str = f"<u><b>{parameter.name[0].upper() + parameter.name[1:]}</b></u><br/>"
        node_str += f"<b>Size</b>: {parameter.size}<br/>"
        node_str += f"<b>Scaling</b>: {scaling}<br/>"
        node_str += f"<b>Initial guess</b>: {initial_guess}<br/>"
        node_str += f"<b>Min bound</b>: {min_bound} <br/>"
        node_str += f"<b>Max bound</b>: {max_bound} <br/><br/>"
        if parameter.penalty_list is not None:
<<<<<<< HEAD
            for idx, _ in enumerate(parameter.penalty_list[0]):
                node_str += f"<b>Objective</b>: {self._get_parameter_function_name(parameter, idx)} <br/>"
                node_str += (
                    f"{f'<b>Target</b>: {self._vector_layout(parameter.penalty_list[0][idx].target)} <br/>'}"
                    if parameter.penalty_list[0][idx].target is not None
                    else ""
                )
                node_str += f"<b>Quadratic</b>: {parameter.penalty_list[0][idx].quadratic} <br/>"
=======
            size_initial_guess = len(parameter.initial_guess.init[0])
            size_sliced_target = len(parameter.penalty_list.sliced_target[0])
            scaling = [parameter.scaling[i][j] for i in range(parameter.size) for j in range(size_initial_guess)]
            sliced_target_without_scaling = [
                parameter.penalty_list.sliced_target[i][j] / scaling[i]
                for i in range(parameter.size)
                for j in range(size_sliced_target)
            ]
            node_str += f"<b>Objective</b>: {self._get_parameter_function_name(parameter)} <br/>"
            node_str += (
                f"{f'<b>Target</b>: {self._vector_layout(sliced_target_without_scaling)} <br/>'}"
                if parameter.penalty_list.sliced_target is not None
                else ""
            )
            node_str += f"<b>Quadratic</b>: {parameter.penalty_list.quadratic} <br/>"
>>>>>>> 5fcb3870
        g.node(f"param_{phase_idx}{param_idx}", f"""<{node_str}>""")

    def _draw_nlp_node(self, g, phase_idx: int):
        """
        Draw the node which contains the information related to one of the phases (ie. the name of the model,
        the phase duration, the number of shooting nodes, the dynamics, the ODE)

        Parameters
        ----------
        g: Digraph.subgraph
            The subgraph to which the node is attached
        phase_idx: int
            The index of the current phase
        """

        node_str = f"<b>Model</b>: {self.ocp.nlp[phase_idx].model.path().filename().to_string()}.{self.ocp.nlp[phase_idx].model.path().extension().to_string()}<br/>"
        node_str += f"<b>Phase duration</b>: {round(self.ocp.nlp[phase_idx].t_initial_guess, 2)} s<br/>"
        node_str += f"<b>Shooting nodes</b>: {self.ocp.nlp[phase_idx].ns}<br/>"
        node_str += f"<b>Dynamics</b>: {self.ocp.nlp[phase_idx].dynamics_type.type.name}<br/>"
        node_str += f"<b>ODE</b>: {self.ocp.nlp[phase_idx].ode_solver.rk_integrator.__name__}"
        g.node(f"nlp_node_{phase_idx}", f"""<{node_str}>""")

    def _draw_lagrange_node(self, g, phase_idx: int):
        """
        Draw the node which contains the information related to the Lagrange objectives

        Parameters
        ----------
        g: Digraph.subgraph
            The subgraph to which the node is attached
        phase_idx: int
            The index of the current phase
        """

        lagrange_str = self._lagrange_to_str(self.ocp.nlp[phase_idx].J)[0]
        node_str = f"<u><b>Lagrange</b></u><br/>{lagrange_str}"
        g.node(f"lagrange_{phase_idx}", f"""<{node_str}>""")

    def _draw_mayer_node(self, g, phase_idx: int):
        """
        Draw the node which contains the information related to the Mayer objectives

        Parameters
        ----------
        g: Digraph.subgraph
            The subgraph to which the node is attached
        phase_idx: int
            The index of the current phase
        """

        list_mayer_objectives = self._mayer_to_str(self.ocp.nlp[phase_idx].J)
        all_mayer_str = "<u><b>Mayer</b></u><br/>"
        if len(list_mayer_objectives) != 0:
            for objective in list_mayer_objectives:
                all_mayer_str += objective[1]
                all_mayer_str += f"<b>Shooting nodes index</b>: {objective[0]}<br/><br/>"
        else:
            all_mayer_str += "No Mayer set"
        g.node(f"mayer_node_{phase_idx}", f"""<{all_mayer_str}>""")

    def _draw_constraints_node(self, g, phase_idx: int):
        """
        Draw the node which contains the information related to the constraints

        Parameters
        ----------
        g: Digraph.subgraph
            The subgraph to which the node is attached
        phase_idx: int
            The index of the current phase
        """

        list_constraints = []

        for constraint in self.ocp.nlp[phase_idx].g:
            if not constraint:
                continue
            constraints_str = ""
            node_index = self._analyze_nodes(phase_idx, constraint)
            constraints_str += self._constraint_to_str(constraint)
            list_constraints.append([constraints_str, node_index])

        all_constraints_str = "<u><b>Constraints</b></u><br/>"
        if len(list_constraints) != 0:
            for constraint in list_constraints:
                all_constraints_str += constraint[0]
                all_constraints_str += f"<b>Shooting nodes index</b>: {constraint[1]}<br/><br/>"
        else:
            all_constraints_str += "No constraint set"
        g.node(f"constraints_node_{phase_idx}", f"""<{all_constraints_str}>""")

    def _draw_nlp_cluster(self, G, phase_idx: int):
        """
        Draw clusters for each nlp

        Parameters
        ----------
        phase_idx: int
            The index of the current phase
        G: Digraph
            The graph to be completed
        """

        with G.subgraph(name=f"cluster_{phase_idx}") as g:
            g.attr(style="filled", color="lightgrey")
            nlp_title = f"<u><b>Phase #{phase_idx}</b></u>"
            g.attr(label=f"<{nlp_title}>")
            g.node_attr.update(style="filled", color="white")

            self._draw_nlp_node(g, phase_idx)

            if len(self.ocp.nlp[phase_idx].parameters) > 0:
                param_idx = 0
                for param in self.ocp.nlp[phase_idx].parameters:
                    self._draw_parameter_node(g, phase_idx, param_idx, param)
                    param_idx += 1
            else:
                node_str = "<u><b>Parameters</b></u><br/> No parameter set"
                g.node(f"param_{phase_idx}0", f"""<{node_str}>""")

            only_mayer = True
            for objective in self.ocp.nlp[phase_idx].J:
                if not objective:
                    continue
                if isinstance(objective.type, ObjectiveFcn.Lagrange):
                    only_mayer = False

            if len(self.ocp.nlp[phase_idx].J) > 0 and not only_mayer:
                self._draw_lagrange_node(g, phase_idx)
            else:
                node_str = "<u><b>Lagrange</b></u><br/> No Lagrange set"
                g.node(f"lagrange_{phase_idx}", f"""<{node_str}>""")

            self._draw_mayer_node(g, phase_idx)
            self._draw_constraints_node(g, phase_idx)

    @staticmethod
    def _draw_lagrange_to_mayer_edge(G, phase_idx: int):
        """
        Draw edge between Lagrange node and Mayer node

        Parameters
        ----------
        G: Digraph
            The graph to be modified
        phase_idx: int
            The index of the current phase
        """

        G.edge(f"lagrange_{phase_idx}", f"mayer_node_{phase_idx}", color="lightgrey")

    @staticmethod
    def _draw_mayer_to_constraints_edge(G, phase_idx: int):
        """
        Draw edge between Mayer node and constraints node

        Parameters
        ----------
        G: Digraph
            The graph to be modified
        phase_idx: int
            The index of the current phase
        """
        G.edge(f"mayer_node_{phase_idx}", f"constraints_node_{phase_idx}", color="lightgrey")

    def _draw_nlp_to_parameters_edges(self, G, phase_idx: int):
        """
        Draw edges between nlp node and parameters

        Parameters
        ----------
        G: Digraph
            The graph to be modified
        phase_idx: int
            The index of the current phase
        """

        nb_parameters = len(self.ocp.nlp[phase_idx].parameters)
        G.edge(f"nlp_node_{phase_idx}", f"param_{phase_idx}0", color="lightgrey")
        for param_idx in range(nb_parameters):
            if param_idx >= 1:
                G.edge(f"param_{phase_idx}{param_idx - 1}", f"param_{phase_idx}{param_idx}", color="lightgrey")
        if nb_parameters > 1:
            G.edge(f"param_{phase_idx}{nb_parameters - 1}", f"lagrange_{phase_idx}", color="lightgrey")
        else:
            G.edge(f"param_{phase_idx}0", f"lagrange_{phase_idx}", color="lightgrey")

    @staticmethod
    def _draw_phase_trans_to_phaseless_edge(G, phaseless_objectives: str, nb_phase: int):
        """
        Draw edge between phaseless objectives and phase transitions

        Parameters
        ----------
        G: Digraph
            The graph to be modified
        phaseless_objectives: str
            The phaseless objectives converted to string
        nb_phase: int
            The number of phases
        """

        if nb_phase > 1 and phaseless_objectives != "":
            G.edge(f"phaseless_objectives", f"Phase #0", color="invis")

    def _draw_edges(self, G, phase_idx: int):
        """
        Draw edges between each node of a cluster

        Parameters
        ----------
        phase_idx: int
            The index of the current phase
        G: Digraph
            The graph to be completed
        """

        # Draw edges between OCP node and each nlp cluster
        G.edge("OCP", f"nlp_node_{phase_idx}")

        self._draw_nlp_to_parameters_edges(G, phase_idx)
        self._draw_lagrange_to_mayer_edge(G, phase_idx)
        self._draw_mayer_to_constraints_edge(G, phase_idx)

    def _draw_phase_transitions(self, G):
        """
        Draw a cluster including all the information about the phase transitions of the problem

        Parameters
        ----------
        G: Digraph
            The graph to be completed
        """

        with G.subgraph(name=f"cluster_phase_transitions") as g:
            g.attr(style="", color="invis")
            g.node_attr.update(style="filled", color="grey")
            for phase_idx in range(self.ocp.n_phases):
                if phase_idx != self.ocp.n_phases - 1:
                    g.node(f"Phase #{phase_idx}")
                    g.node(f"Phase #{phase_idx + 1}")
                    g.edge(
                        f"Phase #{phase_idx}",
                        f"Phase #{phase_idx + 1}",
                        label=self.ocp.phase_transitions[phase_idx].type.name,
                    )
            title = f"<u><b>Phase transitions</b></u>"
            g.attr(label=f"<{title}>")

    def _draw_phaseless_cluster(self, G):
        """
        Draw a cluster including all the information about the phaseless objectives of the problem

        Parameters
        ----------
        G: Digraph
            The graph to be completed
        """

        phaseless_objectives = self._global_objectives_to_str(self.ocp.J)[0]
        if phaseless_objectives != "":
            with G.subgraph(name=f"cluster_phaseless_objectives") as g:
                g.attr(style="filled", color="lightgrey")
                nlp_title = f"<u><b>Phaseless objectives</b></u>"
                g.attr(label=f"<{nlp_title}>")
                g.node_attr.update(style="filled", color="white")
                g.node(f"phaseless_objectives", f"""<{phaseless_objectives}>""")
            G.edge("OCP", f"phaseless_objectives", color="invis")<|MERGE_RESOLUTION|>--- conflicted
+++ resolved
@@ -461,13 +461,8 @@
                 global_objectives += f"<b>Type:</b> {objective.type} <br/>"
                 global_objectives_names += name
                 global_objectives += (
-<<<<<<< HEAD
                     f"{f'<b>Target</b>: {self._vector_layout(objective.target)} <br/>'}"
                     if objective.target is not None
-=======
-                    f"{f'<b>Target</b>: {self._vector_layout(objective.sliced_target)} <br/>'}"
-                    if objective.sliced_target is not None
->>>>>>> 5fcb3870
                     else ""
                 )
                 global_objectives += f"<b>Quadratic</b>: {objective.quadratic} <br/><br/>"
@@ -497,7 +492,6 @@
         node_str += f"<b>Min bound</b>: {min_bound} <br/>"
         node_str += f"<b>Max bound</b>: {max_bound} <br/><br/>"
         if parameter.penalty_list is not None:
-<<<<<<< HEAD
             for idx, _ in enumerate(parameter.penalty_list[0]):
                 node_str += f"<b>Objective</b>: {self._get_parameter_function_name(parameter, idx)} <br/>"
                 node_str += (
@@ -506,23 +500,6 @@
                     else ""
                 )
                 node_str += f"<b>Quadratic</b>: {parameter.penalty_list[0][idx].quadratic} <br/>"
-=======
-            size_initial_guess = len(parameter.initial_guess.init[0])
-            size_sliced_target = len(parameter.penalty_list.sliced_target[0])
-            scaling = [parameter.scaling[i][j] for i in range(parameter.size) for j in range(size_initial_guess)]
-            sliced_target_without_scaling = [
-                parameter.penalty_list.sliced_target[i][j] / scaling[i]
-                for i in range(parameter.size)
-                for j in range(size_sliced_target)
-            ]
-            node_str += f"<b>Objective</b>: {self._get_parameter_function_name(parameter)} <br/>"
-            node_str += (
-                f"{f'<b>Target</b>: {self._vector_layout(sliced_target_without_scaling)} <br/>'}"
-                if parameter.penalty_list.sliced_target is not None
-                else ""
-            )
-            node_str += f"<b>Quadratic</b>: {parameter.penalty_list.quadratic} <br/>"
->>>>>>> 5fcb3870
         g.node(f"param_{phase_idx}{param_idx}", f"""<{node_str}>""")
 
     def _draw_nlp_node(self, g, phase_idx: int):
