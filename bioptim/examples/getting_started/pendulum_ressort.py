import numpy as np
from casadi import MX, vertcat, sign

from bioptim import (
    Node,
    ConstraintList,
    ConstraintFcn,
    ConfigureProblem,
    ObjectiveList,
    DynamicsFunctions,
    OptimalControlProgram,
    DynamicsFcn,
    Dynamics,
    BoundsList,
    InitialGuessList,
    ObjectiveFcn,
    Objective,
    OdeSolver,
    OdeSolverBase,
    CostType,
    Solver,
    BiorbdModel,
    NonLinearProgram,
    ControlType,
    PhaseDynamics,
    OnlineOptim,
    ContactType,
    DynamicsEvaluation
)

def custom_dynamic(
    time: MX,
    states: MX,
    controls: MX,
    parameters: MX,
    algebraic_states: MX,
    numerical_timeseries: MX,
    nlp: NonLinearProgram,
) -> DynamicsEvaluation:
    """
    The dynamics of the system using an external force (see custom_dynamics for more explanation)

    Parameters
    ----------
    time: MX
        The current time of the system
    states: MX
        The current states of the system
    controls: MX
        The current controls of the system
    parameters: MX
        The current parameters of the system
    algebraic_states: MX
        The current algebraic states of the system
    numerical_timeseries: MX
        The current numerical timeseries of the system
    nlp: NonLinearProgram
        A reference to the phase of the ocp

    Returns
    -------
    The state derivative
    """

    q = DynamicsFunctions.get(nlp.states["q"], states)
    qdot = DynamicsFunctions.get(nlp.states["qdot"], states)
    tau = DynamicsFunctions.get(nlp.controls["tau"], controls)

<<<<<<< HEAD
    stiffness = 100
    tau[0] -= stiffness * q[0]  # damping
    #tau[1] -= sign(q[1]) * stiffness * q[1]  # damping


=======
    stiffness = 500
    tau -= sign(q[0]) * stiffness * q[0]  # damping
    
>>>>>>> 2fa7cb84
    qddot = nlp.model.forward_dynamics(with_contact=False)(q, qdot, tau, [], [])

    return DynamicsEvaluation(dxdt=vertcat(qdot, qddot), defects=None)


def custom_configure(
    ocp: OptimalControlProgram,
    nlp: NonLinearProgram,
    numerical_data_timeseries=None,
    contact_type: list[ContactType] | tuple[ContactType] = (),
):
    """
    The configuration of the dynamics (see custom_dynamics for more explanation)

    Parameters
    ----------
    ocp: OptimalControlProgram
        A reference to the ocp
    nlp: NonLinearProgram
        A reference to the phase of the ocp
    numerical_data_timeseries: dict[str, np.ndarray]
            A list of values to pass to the dynamics at each node. Experimental external forces should be included here.
    contact_type: list[ContactType] | tuple[ContactType]
        The type of contacts to consider in the dynamics.
    """
    ConfigureProblem.configure_q(ocp, nlp, as_states=True, as_controls=False)
    ConfigureProblem.configure_qdot(ocp, nlp, as_states=True, as_controls=False)
    ConfigureProblem.configure_tau(ocp, nlp, as_states=False, as_controls=True)
    ConfigureProblem.configure_dynamics_function(ocp, nlp, custom_dynamic)


def prepare_ocp(
    biorbd_model_path: str,
    final_time: float,
    n_shooting: int,
    ode_solver: OdeSolverBase = OdeSolver.RK4(),
    use_sx: bool = True,
    n_threads: int = 1,
    phase_dynamics: PhaseDynamics = PhaseDynamics.SHARED_DURING_THE_PHASE,
    expand_dynamics: bool = True,
    control_type: ControlType = ControlType.CONSTANT,
) -> OptimalControlProgram:
    """
    The initialization of an ocp

    Parameters
    ----------
    biorbd_model_path: str
        The path to the biorbd model
    final_time: float
        The time in second required to perform the task
    n_shooting: int
        The number of shooting points to define int the direct multiple shooting program
    ode_solver: OdeSolverBase = OdeSolver.RK4()
        Which type of OdeSolver to use
    use_sx: bool
        If the SX variable should be used instead of MX (can be extensive on RAM)
    n_threads: int
        The number of threads to use in the paralleling (1 = no parallel computing)
    phase_dynamics: PhaseDynamics
        If the dynamics equation within a phase is unique or changes at each node.
        PhaseDynamics.SHARED_DURING_THE_PHASE is much faster, but lacks the capability to have changing dynamics within
        a phase. A good example of when PhaseDynamics.ONE_PER_NODE should be used is when different external forces
        are applied at each node
    expand_dynamics: bool
        If the dynamics function should be expanded. Please note, this will solve the problem faster, but will slow down
        the declaration of the OCP, so it is a trade-off. Also depending on the solver, it may or may not work
        (for instance IRK is not compatible with expanded dynamics)
    control_type: ControlType
        The type of the controls

    Returns
    -------
    The OptimalControlProgram ready to be solved
    """

    bio_model = BiorbdModel(biorbd_model_path)

    # Add objective functions
    objective_functions = Objective(ObjectiveFcn.Lagrange.MINIMIZE_CONTROL, key="tau", quadratic=True,)

    # Dynamics
    dynamics = Dynamics(
        custom_configure,
        dynamic_function=custom_dynamic,
        expand_dynamics=expand_dynamics,
        phase_dynamics=phase_dynamics,
    )

    #constraint_list = ConstraintList()

    # #constraint_list.add(ConstraintFcn.BOUND_STATE, key="q", index=0, node=Node.START, min_bound=-0.020, max_bound=-0.019)
    # constraint_list.add(ConstraintFcn.BOUND_STATE, key="qdot", index=0, node=Node.START, min_bound=0, max_bound=0)
    # constraint_list.add(ConstraintFcn.BOUND_STATE, key="q", index=1, node=Node.START, min_bound=0, max_bound=0)
    # constraint_list.add(ConstraintFcn.BOUND_STATE, key="qdot", index=1, node=Node.START, min_bound=0, max_bound=0)
    # constraint_list.add(ConstraintFcn.BOUND_STATE, key="q", index=2, node=Node.START, min_bound=0, max_bound=0)
    # constraint_list.add(ConstraintFcn.BOUND_STATE, key="qdot", index=2, node=Node.START, min_bound=0, max_bound=0)
    #
    # # constraint_list.add(ConstraintFcn.BOUND_STATE, key="q", index=0, node=Node.END, min_bound=0, max_bound=0)
    # # constraint_list.add(ConstraintFcn.BOUND_STATE, key="qdot", index=0, node=Node.END, min_bound=0, max_bound=0)
    # constraint_list.add(ConstraintFcn.BOUND_STATE, key="q", index=1, node=Node.END, min_bound=np.pi, max_bound=np.pi)
    # #constraint_list.add(ConstraintFcn.BOUND_STATE, key="qdot", index=1, node=Node.END, min_bound=0, max_bound=0)
    # constraint_list.add(ConstraintFcn.BOUND_STATE, key="q", index=2, node=Node.END, min_bound=0, max_bound=0)
    #constraint_list.add(ConstraintFcn.BOUND_STATE, key="qdot", index=2, node=Node.END, min_bound=0, max_bound=0)

    x_bounds = BoundsList()
    x_bounds["q"] = bio_model.bounds_from_ranges("q")
    x_bounds["qdot"] = bio_model.bounds_from_ranges("qdot")
<<<<<<< HEAD

    x_bounds["q"][:, 0] = 0 #rotations start at 0
    #x_bounds["qdot"][:, 0] = 0 #speeds start at 0
    x_bounds["q"][1,-1] = np.pi #ends with first pendulum 180 degrees rotated
    #x_bounds["q"][2, -1] = 0
=======
    
    x_bounds["q"][1:2, 0] = 0 #rotations start at 0
    x_bounds["qdot"][:, 0] = 0 #speeds start at 0
    x_bounds["q"][1,-1] = np.pi #ends with first pendulum 180 degrees rotated
    x_bounds["q"][2, -1] = 0
>>>>>>> 2fa7cb84

    # Initial guess (optional since it is 0, we show how to initialize anyway)
    x_init = InitialGuessList()
    x_init["q"] = [0.01] * bio_model.nb_q
    x_init["qdot"] = [0.01] * bio_model.nb_qdot

    #x_init["q"] = [0, 0.01, 0.01]
    #x_init["qdot"] = [0, 0, 0]

    # Define control path bounds
    n_tau = bio_model.nb_tau
    u_bounds = BoundsList()
    u_bounds["tau"] = [-100] * n_tau, [100] * n_tau  # Limit the strength of the pendulum to (-100 to 100)...
    #u_bounds["tau"][1, :] = 0  # ...but remove the capability to actively rotate
    #u_bounds["tau"][0, :] = 0  # ...but remove the capability to actively translate verticaly
    #u_bounds["tau"][0, :] = -100
    #u_bounds["tau"][1, :] = 100

    # Initial guess (optional since it is 0, we show how to initialize anyway)
    u_init = InitialGuessList()
    u_init["tau"] = [0] * n_tau

    return OptimalControlProgram(
        bio_model,
        dynamics,
        n_shooting,
        final_time,
        x_init=x_init,
        u_init=u_init,
        x_bounds=x_bounds,
        u_bounds=u_bounds,
        objective_functions=objective_functions,
        use_sx=use_sx,
        n_threads=n_threads,
        control_type=control_type,
        #constraints=constraint_list,
    )


def main():
    """
    If pendulum is run as a script, it will perform the optimization and animates it
    """

    # --- Prepare the ocp --- #
    ocp = prepare_ocp(biorbd_model_path="./models/double_pendulumV.bioMod", final_time=4, n_shooting=30, n_threads=2)

    # --- Live plots --- #
    ocp.add_plot_penalty(CostType.ALL)  # This will display the objectives and constraints at the current iteration
    # ocp.add_plot_check_conditioning()  # This will display the conditioning of the problem at the current iteration
    # ocp.add_plot_ipopt_outputs()  # This will display the solver's output at the current iteration

    # --- Saving the solver's output during the optimization --- #
    # path_to_results = "temporary_results/"
    # result_file_name = "pendulum"
    # nb_iter_save = 10  # Save the solver's output every 10 iterations
    # ocp.save_intermediary_ipopt_iterations(
    #     path_to_results, result_file_name, nb_iter_save
    # )  # This will save the solver's output at each iteration

    # --- If one is interested in checking the conditioning of the problem, they can uncomment the following line --- #
    # ocp.check_conditioning()

    # --- Print ocp structure --- #
    ocp.print(to_console=False, to_graph=False)

    # --- Solve the ocp --- #
    # Default is OnlineOptim.MULTIPROCESS on Linux, OnlineOptim.MULTIPROCESS_SERVER on Windows and None on MacOS
    # To see the graphs on MacOS, one must run the server manually (see resources/plotting_server.py)
    #sol = ocp.solve()
    sol = ocp.solve(Solver.IPOPT(online_optim=OnlineOptim.DEFAULT))
    #sol = ocp.solve(Solver.IPOPT(online_optim=OnlineOptim.MULTIPROCESS_SERVER))
    #sol = ocp.solve(Solver.IPOPT())
    # --- Show the results graph --- #
    sol.print_cost()
    #sol.graphs(show_bounds=True)

    # --- Animate the solution --- #
    viewer = "bioviz"
    #
    #viewer = "pyorerun"
    sol.animate(n_frames=0, viewer=viewer, show_now=True)

    # # --- Saving the solver's output after the optimization --- #
    # Here is an example of how we recommend to save the solution. Please note that sol.ocp is not picklable and that sol will be loaded using the current bioptim version, not the version at the time of the generation of the results.
    # import pickle
    # import git
    # from datetime import date
    #
    # # Save the version of bioptim and the date of the optimization for future reference
    # repo = git.Repo(search_parent_directories=True)
    # commit_id = str(repo.commit())
    # branch = str(repo.active_branch)
    # tag = repo.git.describe("--tags")
    # bioptim_version = repo.git.version_info
    # git_date = repo.git.log("-1", "--format=%cd")
    # version_dic = {
    #     "commit_id": commit_id,
    #     "git_date": git_date,
    #     "branch": branch,
    #     "tag": tag,
    #     "bioptim_version": bioptim_version,
    #     "date_of_the_optimization": date.today().strftime("%b-%d-%Y-%H-%M-%S"),
    # }
    #
    # q = sol.decision_states(to_merge=SolutionMerge.NODES)["q"]
    # qdot = sol.decision_states(to_merge=SolutionMerge.NODES)["qdot"]
    # tau = sol.decision_controls(to_merge=SolutionMerge.NODES)["tau"]
    #
    # # Do everything you need with the solution here before we delete ocp
    # integrated_sol = sol.integrate(to_merge=SolutionMerge.NODES)
    # q_integrated = integrated_sol["q"]
    # qdot_integrated = integrated_sol["qdot"]
    #
    # # Save the output of the optimization
    # with open("pendulum_data.pkl", "wb") as file:
    #     data = {"q": q,
    #             "qdot": qdot,
    #             "tau": tau,
    #             "real_time_to_optimize": sol.real_time_to_optimize,
    #             "version": version_dic,
    #             "q_integrated": q_integrated,
    #             "qdot_integrated": qdot_integrated}
    #     pickle.dump(data, file)
    #
    # # Save the solution for future use, you will only need to do sol.ocp = prepare_ocp() to get the same solution object as above.
    # with open("pendulum_sol.pkl", "wb") as file:
    #     del sol.ocp
    #     pickle.dump(sol, file)


if __name__ == "__main__":
    main()<|MERGE_RESOLUTION|>--- conflicted
+++ resolved
@@ -66,17 +66,11 @@
     qdot = DynamicsFunctions.get(nlp.states["qdot"], states)
     tau = DynamicsFunctions.get(nlp.controls["tau"], controls)
 
-<<<<<<< HEAD
+    tau[0] -= stiffness * q[0]  # damping
     stiffness = 100
-    tau[0] -= stiffness * q[0]  # damping
     #tau[1] -= sign(q[1]) * stiffness * q[1]  # damping
 
 
-=======
-    stiffness = 500
-    tau -= sign(q[0]) * stiffness * q[0]  # damping
-    
->>>>>>> 2fa7cb84
     qddot = nlp.model.forward_dynamics(with_contact=False)(q, qdot, tau, [], [])
 
     return DynamicsEvaluation(dxdt=vertcat(qdot, qddot), defects=None)
@@ -185,19 +179,11 @@
     x_bounds = BoundsList()
     x_bounds["q"] = bio_model.bounds_from_ranges("q")
     x_bounds["qdot"] = bio_model.bounds_from_ranges("qdot")
-<<<<<<< HEAD
 
     x_bounds["q"][:, 0] = 0 #rotations start at 0
     #x_bounds["qdot"][:, 0] = 0 #speeds start at 0
     x_bounds["q"][1,-1] = np.pi #ends with first pendulum 180 degrees rotated
     #x_bounds["q"][2, -1] = 0
-=======
-    
-    x_bounds["q"][1:2, 0] = 0 #rotations start at 0
-    x_bounds["qdot"][:, 0] = 0 #speeds start at 0
-    x_bounds["q"][1,-1] = np.pi #ends with first pendulum 180 degrees rotated
-    x_bounds["q"][2, -1] = 0
->>>>>>> 2fa7cb84
 
     # Initial guess (optional since it is 0, we show how to initialize anyway)
     x_init = InitialGuessList()
