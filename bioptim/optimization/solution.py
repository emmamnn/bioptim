from typing import Any
from copy import deepcopy

import numpy as np
from scipy import interpolate as sci_interp
from scipy.interpolate import interp1d
from casadi import vertcat, DM, Function
from matplotlib import pyplot as plt

from ..limits.objective_functions import ObjectiveFcn
from ..limits.path_conditions import InitialGuess, InitialGuessList
from ..misc.enums import (
    ControlType,
    CostType,
    Shooting,
    InterpolationType,
    SolverType,
    SolutionIntegrator,
    Node,
<<<<<<< HEAD
    IntegralApproximation,
    Axis,
=======
    QuadratureRule,
    PhaseDynamics,
>>>>>>> ca406fcc
)
from ..optimization.non_linear_program import NonLinearProgram
from ..optimization.optimization_variable import OptimizationVariableList, OptimizationVariable
from ..optimization.optimization_vector import OptimizationVectorHelper
from ..dynamics.ode_solver import OdeSolver
from ..interfaces.solve_ivp_interface import solve_ivp_interface, solve_ivp_bioptim_interface


class Solution:
    """
    Data manipulation, graphing and storage

    Attributes
    ----------
    ocp: SimplifiedOCP
        The OCP simplified
    ns: list
        The number of shooting point for each phase
    is_interpolated: bool
        If the current structure is interpolated
    is_integrated: bool
        If the current structure is integrated
    is_merged: bool
        If the phases were merged
    vector: np.ndarray
        The data in the vector format
    _cost: float
        The value of the cost function
    constraints: list
        The values of the constraint
    lam_g: list
        The Lagrange multiplier of the constraints
    lam_p: list
        The Lagrange multiplier of the parameters
    lam_x: list
        The Lagrange multiplier of the states and controls
    inf_pr: list
        The unscaled constraint violation at each iteration
    inf_du: list
        The scaled dual infeasibility at each iteration
    solver_time_to_optimize: float
        The total time to solve the program
    iterations: int
        The number of iterations that were required to solve the program
    status: int
        Optimization success status (Ipopt: 0=Succeeded, 1=Failed)
    _states: list
        The data structure that holds the states
    _controls: list
        The data structure that holds the controls
    parameters: dict
        The data structure that holds the parameters
    _stochastic_variables: list
        The data structure that holds the stochastic variables
    _integrated_values: list
        The data structure that holds the update values
    phase_time: list
        The total time for each phases

    Methods
    -------
    copy(self, skip_data: bool = False) -> Any
        Create a deepcopy of the Solution
    @property
    states(self) -> list | dict
        Returns the state scaled and unscaled in list if more than one phases, otherwise it returns the only dict
    @property
    states_scaled_no_intermediate(self) -> list | dict
        Returns the state scaled in list if more than one phases, otherwise it returns the only dict
        and removes the intermediate states scaled if Collocation solver is used
    @property
    states_no_intermediate(self) -> list | dict
        Returns the state unscaled in list if more than one phases, otherwise it returns the only dict
        and removes the intermediate states unscaled if Collocation solver is used
    @property
    controls(self) -> list | dict
        Returns the controls scaled and unscaled in list if more than one phases, otherwise it returns the only dict
    integrate(self, shooting_type: Shooting = Shooting.MULTIPLE, keep_intermediate_points: bool = True,
              merge_phases: bool = False, continuous: bool = True) -> Solution
        Integrate the states unscaled
    interpolate(self, n_frames: int | list | tuple) -> Solution
        Interpolate the states unscaled
    merge_phases(self) -> Solution
        Get a data structure where all the phases are merged into one
    _merge_phases(self, skip_states: bool = False, skip_controls: bool = False) -> tuple
        Actually performing the phase merging
    _complete_control(self)
        Controls don't necessarily have dimensions that matches the states. This method aligns them
    graphs(self, automatically_organize: bool, show_bounds: bool,
           show_now: bool, shooting_type: Shooting)
        Show the graphs of the simulation
    animate(self, n_frames: int = 0, show_now: bool = True, **kwargs: Any) -> None | list
        Animate the simulation
    print(self, cost_type: CostType = CostType.ALL)
        Print the objective functions and/or constraints to the console
    """

    class SimplifiedOptimizationVariable:
        """
        Simplified version of OptimizationVariable (compatible with pickle)
        """

        def __init__(self, other: OptimizationVariable):
            self.name = other.name
            self.index = other.index
            self.mapping = other.mapping

        def __len__(self):
            return len(self.index)

    class SimplifiedOptimizationVariableList:
        """
        Simplified version of OptimizationVariableList (compatible with pickle)
        """

        def __init__(self, other: OptimizationVariableList):
            self.elements = []
            if isinstance(other, Solution.SimplifiedOptimizationVariableList):
                self.shape = other.shape
            else:
                self.shape = other.cx_start.shape[0]
            for elt in other:
                self.append(other[elt])

        def __getitem__(self, item):
            if isinstance(item, int):
                return self.elements[item]
            elif isinstance(item, str):
                for elt in self.elements:
                    if item == elt.name:
                        return elt
                raise KeyError(f"{item} is not in the list")
            else:
                raise ValueError("OptimizationVariableList can be sliced with int or str only")

        def append(self, other: OptimizationVariable):
            self.elements.append(Solution.SimplifiedOptimizationVariable(other))

        def __contains__(self, item):
            for elt in self.elements:
                if item == elt.name:
                    return True
            else:
                return False

        def keys(self):
            return [elt.name for elt in self]

        def __len__(self):
            return len(self.elements)

        def __iter__(self):
            self._iter_idx = 0
            return self

        def __next__(self):
            self._iter_idx += 1
            if self._iter_idx > len(self):
                raise StopIteration
            return self[self._iter_idx - 1].name

    class SimplifiedNLP:
        """
        A simplified version of the NonLinearProgram structure (compatible with pickle)

        Attributes
        ----------
        control_type: ControlType
            The control type for the current nlp
        dynamics: list[OdeSolver]
            All the dynamics for each of the node of the phase
        g: list[list[Constraint]]
            All the constraints at each of the node of the phase
        J: list[list[Objective]]
            All the objectives at each of the node of the phase
        model: BioModel
            A reference to the biorbd BioModel
        variable_mappings: dict
            All the BiMapping of the states and controls
        ode_solver: OdeSolverBase
            The number of finite element of the RK
        ns: int
            The number of shooting points
        """

        def __init__(self, nlp: NonLinearProgram):
            """
            Parameters
            ----------
            nlp: NonLinearProgram
                A reference to the NonLinearProgram to strip
            """

            self.tf = nlp.tf
            self.phase_idx = nlp.phase_idx
            self.use_states_from_phase_idx = nlp.use_states_from_phase_idx
            self.use_controls_from_phase_idx = nlp.use_controls_from_phase_idx
            self.model = nlp.model
            self.time_cx = nlp.time_cx
            self.states = nlp.states
            self.states_dot = nlp.states_dot
            self.controls = nlp.controls
            self.stochastic_variables = nlp.stochastic_variables
            self.integrated_values = nlp.integrated_values
            self.dynamics = nlp.dynamics
            self.dynamics_func = nlp.dynamics_func
            self.ode_solver = nlp.ode_solver
            self.variable_mappings = nlp.variable_mappings
            self.control_type = nlp.control_type
            self.J = nlp.J
            self.J_internal = nlp.J_internal
            self.g = nlp.g
            self.g_internal = nlp.g_internal
            self.g_implicit = nlp.g_implicit
            self.ns = nlp.ns
            self.parameters = nlp.parameters
            self.x_scaling = nlp.x_scaling
            self.u_scaling = nlp.u_scaling
            self.s_scaling = nlp.s_scaling
            self.phase_dynamics = nlp.phase_dynamics

    class SimplifiedOCP:
        """
        A simplified version of the NonLinearProgram structure (compatible with pickle)

        Attributes
        ----------
        g: list
            Constraints that are not phase dependent (mostly parameters and continuity constraints)
        J: list
            Objective values that are not phase dependent (mostly parameters)
        nlp: NLP
            All the phases of the ocp
        phase_transitions: list[PhaseTransition]
            The list of transition constraint between phases
        prepare_plots: Callable
            The function to call to prepare the PlotOCP
        The variable optimization holder
        """

        def __init__(self, ocp):
            """
            Parameters
            ----------
            ocp: OptimalControlProgram
                A reference to the ocp to strip
            """

            self.nlp = [Solution.SimplifiedNLP(nlp) for nlp in ocp.nlp]
            self.parameters = ocp.parameters
            self.n_phases = len(self.nlp)
            self.J = ocp.J
            self.J_internal = ocp.J_internal
            self.g = ocp.g
            self.g_internal = ocp.g_internal
            self.g_implicit = ocp.g_implicit
            self.phase_transitions = ocp.phase_transitions
            self.prepare_plots = ocp.prepare_plots
            self.time_phase_mapping = ocp.time_phase_mapping
            self.n_threads = ocp.n_threads

    def __init__(self, ocp, sol: dict | list | tuple | np.ndarray | DM | None):
        """
        Parameters
        ----------
        ocp: OptimalControlProgram
            A reference to the ocp to strip
        sol: dict | list | tuple | np.ndarray | DM | None
            The values of a solution
        """

        self.ocp = Solution.SimplifiedOCP(ocp) if ocp else None
        self.ns = [nlp.ns for nlp in self.ocp.nlp]

        # Current internal state of the data
        self.is_interpolated = False
        self.is_integrated = False
        self.is_merged = False
        self.recomputed_time_steps = False

        self.vector = None
        self._cost = None
        self.constraints = None
        self._detailed_cost = None

        self.lam_g = None
        self.lam_p = None
        self.lam_x = None
        self.inf_pr = None
        self.inf_du = None
        self.solver_time_to_optimize = None
        self.real_time_to_optimize = None
        self.iterations = None
        self.status = None
        self._time_vector = None

        # Extract the data now for further use
        self._states = {}
        self._controls = {}
        self.parameters = {}
        self._stochastic_variables = {}
        self._integrated_values = {}
        self.phase_time = []

        def get_integrated_values(states, controls, parameters, stochastic_variables):
            integrated_values_num = [{} for _ in self.ocp.nlp]
            for i_phase, nlp in enumerate(self.ocp.nlp):
                nlp.states.node_index = 0
                nlp.controls.node_index = 0
                nlp.parameters.node_index = 0
                nlp.stochastic_variables.node_index = 0
                for key in nlp.integrated_values:
                    states_cx = nlp.states.cx_start
                    controls_cx = nlp.controls.cx_start
                    stochastic_variables_cx = nlp.stochastic_variables.cx_start
                    integrated_values_cx = nlp.integrated_values[key].cx_start

                    states_num = np.array([])
                    for key_tempo in states[i_phase].keys():
                        states_num = np.concatenate((states_num, states[i_phase][key_tempo][:, 0]))

                    controls_num = np.array([])
                    for key_tempo in controls[i_phase].keys():
                        controls_num = np.concatenate((controls_num, controls[i_phase][key_tempo][:, 0]))

                    stochastic_variables_num = np.array([])
                    for key_tempo in stochastic_variables[i_phase].keys():
                        stochastic_variables_num = np.concatenate(
                            (stochastic_variables_num, stochastic_variables[i_phase][key_tempo][:, 0])
                        )

                    for i_node in range(1, nlp.ns):
                        nlp.states.node_index = i_node
                        nlp.controls.node_index = i_node
                        nlp.stochastic_variables.node_index = i_node
                        nlp.integrated_values.node_index = i_node

                        states_cx = vertcat(states_cx, nlp.states.cx_start)
                        controls_cx = vertcat(controls_cx, nlp.controls.cx_start)
                        stochastic_variables_cx = vertcat(stochastic_variables_cx, nlp.stochastic_variables.cx_start)
                        integrated_values_cx = vertcat(integrated_values_cx, nlp.integrated_values[key].cx_start)
                        states_num_tempo = np.array([])
                        for key_tempo in states[i_phase].keys():
                            states_num_tempo = np.concatenate((states_num_tempo, states[i_phase][key_tempo][:, i_node]))
                        states_num = vertcat(states_num, states_num_tempo)

                        controls_num_tempo = np.array([])
                        for key_tempo in controls[i_phase].keys():
                            controls_num_tempo = np.concatenate(
                                (controls_num_tempo, controls[i_phase][key_tempo][:, i_node])
                            )
                        controls_num = vertcat(controls_num, controls_num_tempo)

                        stochastic_variables_num_tempo = np.array([])
                        if len(stochastic_variables[i_phase]) > 0:
                            for key_tempo in stochastic_variables[i_phase].keys():
                                stochastic_variables_num_tempo = np.concatenate(
                                    (
                                        stochastic_variables_num_tempo,
                                        stochastic_variables[i_phase][key_tempo][:, i_node],
                                    )
                                )
                            stochastic_variables_num = vertcat(stochastic_variables_num, stochastic_variables_num_tempo)

                    time_tempo = np.array([])
                    parameters_tempo = np.array([])
                    if len(parameters) > 0:
                        for key_tempo in parameters[i_phase].keys():
                            parameters_tempo = np.concatenate((parameters_tempo, parameters[i_phase][key_tempo]))
                    casadi_func = Function(
                        "integrate_values",
                        [nlp.time_cx, states_cx, controls_cx, nlp.parameters.cx_start, stochastic_variables_cx],
                        [integrated_values_cx],
                    )
                    integrated_values_this_time = casadi_func(
                        time_tempo, states_num, controls_num, parameters_tempo, stochastic_variables_num
                    )
                    nb_elements = nlp.integrated_values[key].cx_start.shape[0]
                    integrated_values_data = np.zeros((nb_elements, nlp.ns))
                    for i_node in range(nlp.ns):
                        integrated_values_data[:, i_node] = np.reshape(
                            integrated_values_this_time[i_node * nb_elements : (i_node + 1) * nb_elements],
                            (nb_elements,),
                        )
                    integrated_values_num[i_phase][key] = integrated_values_data
                return integrated_values_num

        def init_from_dict(_sol: dict):
            """
            Initialize all the attributes from an Ipopt-like dictionary data structure

            Parameters
            ----------
            _sol: dict
                The solution in a Ipopt-like dictionary
            """

            self.vector = _sol["x"]
            if _sol["solver"] == SolverType.IPOPT.value:
                self._cost = _sol["f"]
                self.constraints = _sol["g"]

                self.lam_g = _sol["lam_g"]
                self.lam_p = _sol["lam_p"]
                self.lam_x = _sol["lam_x"]
                self.inf_pr = _sol["inf_pr"]
                self.inf_du = _sol["inf_du"]

            self.solver_time_to_optimize = _sol["solver_time_to_optimize"]
            self.real_time_to_optimize = _sol["real_time_to_optimize"]
            self.iterations = _sol["iter"]
            self.status = _sol["status"]

            # Extract the data now for further use
            (
                self._states["scaled"],
                self._controls["scaled"],
                self.parameters,
                self._stochastic_variables["scaled"],
            ) = OptimizationVectorHelper.to_dictionaries(self.ocp, self.vector)
            (
                self._states["unscaled"],
                self._controls["unscaled"],
                self._stochastic_variables["unscaled"],
            ) = self._to_unscaled_values(
                self._states["scaled"], self._controls["scaled"], self._stochastic_variables["scaled"]
            )
            self._complete_control()
            self.phase_time = OptimizationVectorHelper.extract_phase_time(self.ocp, self.vector)
            self._time_vector = self._generate_time()
            self._integrated_values = get_integrated_values(
                self._states["unscaled"],
                self._controls["unscaled"],
                self.parameters,
                self._stochastic_variables["unscaled"],
            )

        def init_from_initial_guess(_sol: list):
            """
            Initialize all the attributes from a list of initial guesses (states, controls)

            Parameters
            ----------
            _sol: list
                The list of initial guesses
            """

            n_param = len(ocp.parameters)

            # Sanity checks
            for i in range(len(_sol)):  # Convert to list if necessary and copy for as many phases there are
                if isinstance(_sol[i], InitialGuess):
                    tp = InitialGuessList()
                    for _ in range(len(self.ns)):
                        tp.add(deepcopy(_sol[i].init), interpolation=_sol[i].init.type)
                    _sol[i] = tp
            if sum([isinstance(s, InitialGuessList) for s in _sol]) != 4:
                raise ValueError(
                    "solution must be a solution dict, "
                    "an InitialGuess[List] of len 4 (states, controls, parameters, stochastic_variables), "
                    "or a None"
                )
            if sum([len(s) != len(self.ns) if p != 3 else False for p, s in enumerate(_sol)]) != 0:
                raise ValueError("The InitialGuessList len must match the number of phases")
            if n_param != 0:
                if len(_sol) != 3 and len(_sol[3]) != 1 and _sol[3][0].shape != (n_param, 1):
                    raise ValueError(
                        "The 3rd element is the InitialGuess of the parameter and "
                        "should be a unique vector of size equal to n_param"
                    )

            self.vector = np.ndarray((0, 1))
            sol_states, sol_controls, sol_params, sol_stochastic_variables = _sol

            # For states
            for p, ss in enumerate(sol_states):
                repeat = 1
                if isinstance(self.ocp.nlp[p].ode_solver, OdeSolver.COLLOCATION):
                    repeat = self.ocp.nlp[p].ode_solver.polynomial_degree + 1
                for key in ss.keys():
                    ns = (
                        self.ocp.nlp[p].ns + 1
                        if ss[key].init.type != InterpolationType.EACH_FRAME
                        else self.ocp.nlp[p].ns
                    )
                    ss[key].init.check_and_adjust_dimensions(len(self.ocp.nlp[p].states[key]), ns, "states")

                for i in range(self.ns[p] + 1):
                    for key in ss.keys():
                        self.vector = np.concatenate((self.vector, ss[key].init.evaluate_at(i, repeat)[:, np.newaxis]))

            # For controls
            for p, ss in enumerate(sol_controls):
                control_type = self.ocp.nlp[p].control_type
                if control_type == ControlType.CONSTANT:
                    off = 0
                elif control_type in (ControlType.LINEAR_CONTINUOUS, ControlType.CONSTANT_WITH_LAST_NODE):
                    off = 1
                else:
                    raise NotImplementedError(f"control_type {control_type} is not implemented in Solution")

                for key in ss.keys():
                    self.ocp.nlp[p].controls[key].node_index = 0
                    ss[key].init.check_and_adjust_dimensions(len(self.ocp.nlp[p].controls[key]), self.ns[p], "controls")

                for i in range(self.ns[p] + off):
                    for key in ss.keys():
                        self.vector = np.concatenate((self.vector, ss[key].init.evaluate_at(i)[:, np.newaxis]))

            # For parameters
            if n_param:
                for p, ss in enumerate(sol_params):
                    self.vector = np.concatenate((self.vector, np.repeat(ss.init, self.ns[p] + 1)[:, np.newaxis]))

            # For stochastic variables
            for p, ss in enumerate(sol_stochastic_variables):
                for key in ss.keys():
                    self.ocp.nlp[p].stochastic_variables[key].node_index = 0
                    ss[key].init.check_and_adjust_dimensions(
                        len(self.ocp.nlp[p].stochastic_variables[key]), self.ns[p], "stochastic_variables"
                    )

                for i in range(self.ns[p] + 1):
                    for key in ss.keys():
                        self.vector = np.concatenate((self.vector, ss[key].init.evaluate_at(i)[:, np.newaxis]))

            (
                self._states["scaled"],
                self._controls["scaled"],
                self.parameters,
                self._stochastic_variables["scaled"],
            ) = OptimizationVectorHelper.to_dictionaries(self.ocp, self.vector)
            (
                self._states["unscaled"],
                self._controls["unscaled"],
                self._stochastic_variables["unscaled"],
            ) = self._to_unscaled_values(
                self._states["scaled"], self._controls["scaled"], self._stochastic_variables["scaled"]
            )
            self._complete_control()
            self.phase_time = OptimizationVectorHelper.extract_phase_time(self.ocp, self.vector)
            self._time_vector = self._generate_time()
            self._integrated_values = get_integrated_values(
                self._states["unscaled"],
                self._controls["unscaled"],
                self.parameters,
                self._stochastic_variables["unscaled"],
            )

        def init_from_vector(_sol: np.ndarray | DM):
            """
            Initialize all the attributes from a vector of solution

            Parameters
            ----------
            _sol: np.ndarray | DM
                The solution in vector format
            """

            self.vector = _sol
            (
                self._states["scaled"],
                self._controls["scaled"],
                self.parameters,
                self._stochastic_variables["scaled"],
            ) = OptimizationVectorHelper.to_dictionaries(self.ocp, self.vector)
            (
                self._states["unscaled"],
                self._controls["unscaled"],
                self._stochastic_variables["unscaled"],
            ) = self._to_unscaled_values(
                self._states["scaled"], self._controls["scaled"], self._stochastic_variables["scaled"]
            )
            self._complete_control()
            self.phase_time = OptimizationVectorHelper.extract_phase_time(self.ocp, self.vector)
            self._integrated_values = get_integrated_values(
                self._states["unscaled"],
                self._controls["unscaled"],
                self.parameters,
                self._stochastic_variables["unscaled"],
            )

        if isinstance(sol, dict):
            init_from_dict(sol)
        elif isinstance(sol, (list, tuple)) and len(sol) == 4:
            init_from_initial_guess(sol)
        elif isinstance(sol, (np.ndarray, DM)):
            init_from_vector(sol)
        elif sol is None:
            self.ns = []
        else:
            raise ValueError("Solution called with unknown initializer")

    def _to_unscaled_values(self, states_scaled, controls_scaled, stochastic_variables_scaled) -> tuple:
        """
        Convert values of scaled solution to unscaled values
        """

        ocp = self.ocp

        states = [{} for _ in range(len(states_scaled))]
        controls = [{} for _ in range(len(controls_scaled))]
        stochastic_variables = [{} for _ in range(len(stochastic_variables_scaled))]
        for phase in range(len(states_scaled)):
            states[phase] = {}
            controls[phase] = {}
            stochastic_variables[phase] = {}
            for key, value in states_scaled[phase].items():
                states[phase][key] = value * ocp.nlp[phase].x_scaling[key].to_array(states_scaled[phase][key].shape[1])
            for key, value in controls_scaled[phase].items():
                controls[phase][key] = value * ocp.nlp[phase].u_scaling[key].to_array(
                    controls_scaled[phase][key].shape[1]
                )
            for key, value in stochastic_variables_scaled[phase].items():
                stochastic_variables[phase][key] = value * ocp.nlp[phase].s_scaling[key].to_array(
                    stochastic_variables_scaled[phase][key].shape[1]
                )

        return states, controls, stochastic_variables

    @property
    def cost(self):
        if self._cost is None:
            self._cost = 0
            for J in self.ocp.J:
                _, val_weighted = self._get_penalty_cost(None, J)
                self._cost += val_weighted

            for idx_phase, nlp in enumerate(self.ocp.nlp):
                for J in nlp.J:
                    _, val_weighted = self._get_penalty_cost(nlp, J)
                    self._cost += val_weighted
            self._cost = DM(self._cost)
        return self._cost

    def copy(self, skip_data: bool = False) -> Any:
        """
        Create a deepcopy of the Solution

        Parameters
        ----------
        skip_data: bool
            If data should be ignored in the copy

        Returns
        -------
        Return a Solution data structure
        """

        new = Solution(self.ocp, None)

        new.vector = deepcopy(self.vector)
        new._cost = deepcopy(self._cost)
        new.constraints = deepcopy(self.constraints)

        new.lam_g = deepcopy(self.lam_g)
        new.lam_p = deepcopy(self.lam_p)
        new.lam_x = deepcopy(self.lam_x)
        new.inf_pr = deepcopy(self.inf_pr)
        new.inf_du = deepcopy(self.inf_du)
        new.solver_time_to_optimize = deepcopy(self.solver_time_to_optimize)
        new.real_time_to_optimize = deepcopy(self.real_time_to_optimize)
        new.iterations = deepcopy(self.iterations)

        new.is_interpolated = deepcopy(self.is_interpolated)
        new.is_integrated = deepcopy(self.is_integrated)
        new.is_merged = deepcopy(self.is_merged)

        new.phase_time = deepcopy(self.phase_time)
        new.ns = deepcopy(self.ns)

        new._time_vector = deepcopy(self._time_vector)

        if skip_data:
            new._states["unscaled"], new._controls["unscaled"], new._stochastic_variables["unscaled"] = [], [], []
            (
                new._states["scaled"],
                new._controls["scaled"],
                new.parameters,
                new._stochastic_variables["unscaled"],
            ) = ([], [], {}, [])
        else:
            new._states["scaled"] = deepcopy(self._states["scaled"])
            new._controls["scaled"] = deepcopy(self._controls["scaled"])
            new.parameters = deepcopy(self.parameters)
            new._states["unscaled"] = deepcopy(self._states["unscaled"])
            new._controls["unscaled"] = deepcopy(self._controls["unscaled"])
            new._stochastic_variables["scaled"] = deepcopy(self._stochastic_variables["scaled"])
            new._stochastic_variables["unscaled"] = deepcopy(self._stochastic_variables["unscaled"])
        return new

    @property
    def states(self) -> list | dict:
        """
        Returns the state in list if more than one phases, otherwise it returns the only dict

        Returns
        -------
        The states data
        """

        return self._states["unscaled"] if len(self._states["unscaled"]) > 1 else self._states["unscaled"][0]

    @property
    def states_scaled(self) -> list | dict:
        """
        Returns the state in list if more than one phases, otherwise it returns the only dict

        Returns
        -------
        The states data
        """

        return self._states["scaled"] if len(self._states["scaled"]) > 1 else self._states["scaled"][0]

    def _no_intermediate(self, states) -> list | dict:
        """
        Returns the state in list if more than one phases, otherwise it returns the only dict
        it removes the intermediate states in the case COLLOCATION Solver is used

        Returns
        -------
        The states data without intermediate states in the case of collocation
        """

        if self.is_merged:
            idx_no_intermediate = []
            for i, nlp in enumerate(self.ocp.nlp):
                if type(nlp.ode_solver) is OdeSolver.COLLOCATION:
                    idx_no_intermediate.append(
                        list(
                            range(
                                0,
                                nlp.ns * (nlp.ode_solver.polynomial_degree + 1) + 1,
                                nlp.ode_solver.polynomial_degree + 1,
                            )
                        )
                    )
                else:
                    idx_no_intermediate.append(list(range(0, self.ocp.nlp[i].ns + 1, 1)))

            # merge the index of the intermediate states
            all_intermediate_idx = []
            previous_end = (
                -1 * (self.ocp.nlp[0].ode_solver.polynomial_degree + 1)
                if type(self.ocp.nlp[0].ode_solver) is OdeSolver.COLLOCATION
                else -1
            )

            idx = -1
            offset = 0
            for p, idx in enumerate(idx_no_intermediate):
                offset = (
                    (self.ocp.nlp[p].ode_solver.polynomial_degree + 1)
                    if type(self.ocp.nlp[p].ode_solver) is OdeSolver.COLLOCATION
                    else 1
                )
                if p == 0:
                    all_intermediate_idx.extend([*idx[:-1]])
                else:
                    previous_end = all_intermediate_idx[-1]
                    new_idx = [previous_end + i + offset for i in idx[0:-1]]
                    all_intermediate_idx.extend(new_idx)
            all_intermediate_idx.append(previous_end + idx[-1] + offset)  # add the last index

            # build the new states dictionary for each key
            states_no_intermediate = dict()
            for key in states[0].keys():
                # keep one value each five values
                states_no_intermediate[key] = states[0][key][:, all_intermediate_idx]

            return states_no_intermediate

        else:
            states_no_intermediate = []
            for i, nlp in enumerate(self.ocp.nlp):
                if type(nlp.ode_solver) is OdeSolver.COLLOCATION:
                    states_no_intermediate.append(dict())
                    for key in states[i].keys():
                        # keep one value each five values
                        states_no_intermediate[i][key] = states[i][key][:, :: nlp.ode_solver.polynomial_degree + 1]
                else:
                    states_no_intermediate.append(states[i])

            return states_no_intermediate[0] if len(states_no_intermediate) == 1 else states_no_intermediate

    @property
    def states_scaled_no_intermediate(self) -> list | dict:
        """
        Returns the state in list if more than one phases, otherwise it returns the only dict
        it removes the intermediate states in the case COLLOCATION Solver is used

        Returns
        -------
        The states data without intermediate states in the case of collocation
        """
        return self._no_intermediate(self._states["scaled"])

    @property
    def states_no_intermediate(self) -> list | dict:
        """
        Returns the state in list if more than one phases, otherwise it returns the only dict
        it removes the intermediate states in the case COLLOCATION Solver is used

        Returns
        -------
        The states data without intermediate states in the case of collocation
        """
        return self._no_intermediate(self._states["unscaled"])

    @property
    def controls(self) -> list | dict:
        """
        Returns the controls in list if more than one phases, otherwise it returns the only dict

        Returns
        -------
        The controls data
        """

        if not self._controls["unscaled"]:
            raise RuntimeError(
                "There is no controls in the solution. "
                "This may happen in "
                "previously integrated and interpolated structure"
            )

        return self._controls["unscaled"] if len(self._controls["unscaled"]) > 1 else self._controls["unscaled"][0]

    @property
    def controls_scaled(self) -> list | dict:
        """
        Returns the controls in list if more than one phases, otherwise it returns the only dict

        Returns
        -------
        The controls data
        """

        return self._controls["scaled"] if len(self._controls["scaled"]) > 1 else self._controls["scaled"][0]

    @property
    def stochastic_variables(self) -> list | dict:
        """
        Returns the stochastic variables in list if more than one phases, otherwise it returns the only dict
        Returns
        -------
        The stochastic variables data
        """

        return (
            self._stochastic_variables["unscaled"]
            if len(self._stochastic_variables["unscaled"]) > 1
            else self._stochastic_variables["unscaled"][0]
        )

    @property
    def stochastic_variables_scaled(self) -> list | dict:
        """
        Returns the scaled stochastic variables in list if more than one phases, otherwise it returns the only dict
        Returns
        -------
        The stochastic variables data
        """

        return (
            self._stochastic_variables["scaled"]
            if len(self._stochastic_variables["scaled"]) > 1
            else self._stochastic_variables["scaled"][0]
        )

    @property
    def integrated_values(self) -> list | dict:
        """
        Returns the update values in list if more than one phases, otherwise it returns the only dict
        Returns
        -------
        The update values data
        """

        return self._integrated_values if len(self._integrated_values) > 1 else self._integrated_values[0]

    @property
    def time(self) -> list | dict | np.ndarray:
        """
        Returns the time vector in list if more than one phases, otherwise it returns the only dict

        Returns
        -------
        The time instant vector
        """

        if self._time_vector is None:
            raise RuntimeError(
                "There is no time vector in the solution. "
                "This may happen in "
                "previously integrated and interpolated structure"
            )
        return self._time_vector[0] if len(self._time_vector) == 1 else self._time_vector

    def __integrate_sanity_checks(
        self,
        shooting_type,
        keep_intermediate_points,
        integrator,
    ):
        """
        Sanity checks for the integrate method

        Parameters
        ----------
        shooting_type: Shooting
            The shooting type
        keep_intermediate_points: bool
            If True, the intermediate points are kept
        integrator: Integrator
            The integrator to use such as SolutionIntegrator.OCP, SolutionIntegrator.SCIPY_RK45, etc...
        """
        if self.is_integrated:
            raise RuntimeError("Cannot integrate twice")
        if self.is_interpolated:
            raise RuntimeError("Cannot integrate after interpolating")
        if self.is_merged:
            raise RuntimeError("Cannot integrate after merging phases")

        if shooting_type == Shooting.MULTIPLE and not keep_intermediate_points:
            raise ValueError(
                "shooting_type=Shooting.MULTIPLE and keep_intermediate_points=False cannot be used simultaneously."
                "When using multiple shooting, the intermediate points should be kept."
            )

        n_direct_collocation = sum([nlp.ode_solver.is_direct_collocation for nlp in self.ocp.nlp])
        if n_direct_collocation > 0 and integrator == SolutionIntegrator.OCP:
            raise ValueError(
                "When the ode_solver of the Optimal Control Problem is OdeSolver.COLLOCATION, "
                "we cannot use the SolutionIntegrator.OCP.\n"
                "We must use one of the SolutionIntegrator provided by scipy with any Shooting Enum such as"
                " Shooting.SINGLE, Shooting.MULTIPLE, or Shooting.SINGLE_DISCONTINUOUS_PHASE"
            )

        n_trapezoidal = sum([isinstance(nlp.ode_solver, OdeSolver.TRAPEZOIDAL) for nlp in self.ocp.nlp])
        if n_trapezoidal > 0 and integrator == SolutionIntegrator.OCP:
            raise ValueError(
                "When the ode_solver of the Optimal Control Problem is OdeSolver.TRAPEZOIDAL, "
                "we cannot use the SolutionIntegrator.OCP.\n"
                "We must use one of the SolutionIntegrator provided by scipy with any Shooting Enum such as"
                " Shooting.SINGLE, Shooting.MULTIPLE, or Shooting.SINGLE_DISCONTINUOUS_PHASE",
            )

    def integrate(
        self,
        shooting_type: Shooting = Shooting.SINGLE,
        keep_intermediate_points: bool = False,
        merge_phases: bool = False,
        integrator: SolutionIntegrator = SolutionIntegrator.SCIPY_RK45,
    ) -> Any:
        """
        Integrate the states

        Parameters
        ----------
        shooting_type: Shooting
            Which type of integration
        keep_intermediate_points: bool
            If the integration should return the intermediate values of the integration [False]
            or only keep the node [True] effective keeping the initial size of the states
        merge_phases: bool
            If the phase should be merged in a unique phase
        integrator: SolutionIntegrator
            Use the scipy integrator RK45 by default, you can use any integrator provided by scipy or the OCP integrator

        Returns
        -------
        A Solution data structure with the states integrated. The controls are removed from this structure
        """

        self.__integrate_sanity_checks(
            shooting_type=shooting_type,
            keep_intermediate_points=keep_intermediate_points,
            integrator=integrator,
        )

        out = self.__perform_integration(
            shooting_type=shooting_type,
            keep_intermediate_points=keep_intermediate_points,
            integrator=integrator,
        )

        if merge_phases:
            out.is_merged = True
            out.phase_time = [out.phase_time[0], sum(out.phase_time[1:])]
            out.ns = sum(out.ns)

            if shooting_type == Shooting.SINGLE:
                out._states["unscaled"] = concatenate_optimization_variables_dict(out._states["unscaled"])
                out._time_vector = [concatenate_optimization_variables(out._time_vector)]

            else:
                out._states["unscaled"] = concatenate_optimization_variables_dict(
                    out._states["unscaled"], continuous=False
                )
                out._time_vector = [
                    concatenate_optimization_variables(
                        out._time_vector, continuous_phase=False, continuous_interval=False
                    )
                ]

        elif shooting_type == Shooting.MULTIPLE:
            out._time_vector = concatenate_optimization_variables(
                out._time_vector, continuous_phase=False, continuous_interval=False, merge_phases=merge_phases
            )

        out.is_integrated = True

        return out

    def noisy_integrate(
        self,
        shooting_type: Shooting = Shooting.SINGLE,
        keep_intermediate_points: bool = False,
        merge_phases: bool = False,
        integrator: SolutionIntegrator = SolutionIntegrator.SCIPY_RK45,
        n_random: int = 30,
    ) -> Any:
        """
        Integrate the states

        Parameters
        ----------
        shooting_type: Shooting
            Which type of integration
        keep_intermediate_points: bool
            If the integration should return the intermediate values of the integration [False]
            or only keep the node [True] effective keeping the initial size of the states
        merge_phases: bool
            If the phase should be merged in a unique phase
        integrator: SolutionIntegrator
            Use the scipy integrator RK45 by default, you can use any integrator provided by scipy or the OCP integrator

        Returns
        -------
        A Solution data structure with the states integrated. The controls are removed from this structure
        """

        self.__integrate_sanity_checks(
            shooting_type=shooting_type,
            keep_intermediate_points=keep_intermediate_points,
            integrator=integrator,
        )

        out = self.__perform_noisy_integration(
            shooting_type=shooting_type,
            keep_intermediate_points=keep_intermediate_points,
            integrator=integrator,
            n_random=n_random,
        )

        if merge_phases:
            out.is_merged = True
            out.phase_time = [out.phase_time[0], sum(out.phase_time[1:])]
            out.ns = sum(out.ns)

            if shooting_type == Shooting.SINGLE:
                out._states["unscaled"] = concatenate_optimization_variables_dict(out._states["unscaled"])
                out._time_vector = [concatenate_optimization_variables(out._time_vector)]

            else:
                out._states["unscaled"] = concatenate_optimization_variables_dict(
                    out._states["unscaled"], continuous=False
                )
                out._time_vector = [
                    concatenate_optimization_variables(
                        out._time_vector, continuous_phase=False, continuous_interval=False
                    )
                ]

        elif shooting_type == Shooting.MULTIPLE:
            out._time_vector = concatenate_optimization_variables(
                out._time_vector, continuous_phase=False, continuous_interval=False, merge_phases=merge_phases
            )

        out.is_integrated = True

        return out

    def _generate_time(
        self,
        keep_intermediate_points: bool = None,
        merge_phases: bool = False,
        shooting_type: Shooting = None,
    ) -> np.ndarray | list[np.ndarray]:
        """
        Generate time integration vector

        Parameters
        ----------
        keep_intermediate_points
            If the integration should return the intermediate values of the integration [False]
            or only keep the node [True] effective keeping the initial size of the states
        merge_phases: bool
            If the phase should be merged in a unique phase
        shooting_type: Shooting
            Which type of integration such as Shooting.SINGLE_CONTINUOUS or Shooting.MULTIPLE,
            default is None but behaves as Shooting.SINGLE.

        Returns
        -------
        t_integrated: np.ndarray or list of np.ndarray
        The time vector
        """
        if shooting_type is None:
            shooting_type = Shooting.SINGLE_DISCONTINUOUS_PHASE

        time_vector = []
        time_phase = self.phase_time
        for p, nlp in enumerate(self.ocp.nlp):
            is_direct_collocation = nlp.ode_solver.is_direct_collocation
            include_starting_collocation_point = False
            if is_direct_collocation:
                include_starting_collocation_point = nlp.ode_solver.include_starting_collocation_point

            step_times = self._define_step_times(
                dynamics_step_time=nlp.dynamics[0].step_time,
                ode_solver_steps=nlp.ode_solver.steps,
                is_direct_collocation=is_direct_collocation,
                include_starting_collocation_point=include_starting_collocation_point,
                keep_intermediate_points=keep_intermediate_points,
                continuous=shooting_type == Shooting.SINGLE,
            )

            if shooting_type == Shooting.SINGLE_DISCONTINUOUS_PHASE:
                # discard the last time step because continuity concerns only the end of the phases
                # and not the end of each interval
                step_times = step_times[:-1]

            dt_ns = time_phase[p + 1] / nlp.ns
            time = [(step_times * dt_ns + i * dt_ns).tolist() for i in range(nlp.ns)]

            if shooting_type == Shooting.MULTIPLE:
                # keep all the intervals in separate lists
                flat_time = [np.array(sub_time) for sub_time in time]
            else:
                # flatten the list of list into a list of floats
                flat_time = [st for sub_time in time for st in sub_time]

            # add the final time of the phase
            if shooting_type == Shooting.MULTIPLE:
                flat_time.append(np.array([nlp.ns * dt_ns]))
            if shooting_type == Shooting.SINGLE or shooting_type == Shooting.SINGLE_DISCONTINUOUS_PHASE:
                flat_time += [nlp.ns * dt_ns]

            time_vector.append(sum(time_phase[: p + 1]) + np.array(flat_time, dtype=object))

        if merge_phases:
            return concatenate_optimization_variables(time_vector, continuous_phase=shooting_type == Shooting.SINGLE)
        else:
            return time_vector

    @staticmethod
    def _define_step_times(
        dynamics_step_time: list,
        ode_solver_steps: int,
        keep_intermediate_points: bool = None,
        continuous: bool = True,
        is_direct_collocation: bool = None,
        include_starting_collocation_point: bool = False,
    ) -> np.ndarray:
        """
        Define the time steps for the integration of the whole phase

        Parameters
        ----------
        dynamics_step_time: list
            The step time of the dynamics function
        ode_solver_steps: int
            The number of steps of the ode solver
        keep_intermediate_points: bool
            If the integration should return the intermediate values of the integration [False]
            or only keep the node [True] effective keeping the initial size of the states
        continuous: bool
            If the arrival value of a node should be discarded [True] or kept [False]. The value of an integrated
            arrival node and the beginning of the next one are expected to be almost equal when the problem converged
        is_direct_collocation: bool
            If the ode solver is direct collocation
        include_starting_collocation_point
            If the ode solver is direct collocation and an additional collocation point at the shooting node was used

        Returns
        -------
        step_times: np.ndarray
            The time steps for each interval of the phase of ocp
        """

        if keep_intermediate_points is None:
            keep_intermediate_points = True if is_direct_collocation else False

        if is_direct_collocation:
            # time is not linear because of the collocation points
            if keep_intermediate_points:
                if include_starting_collocation_point:
                    step_times = np.array([0] + dynamics_step_time + [1])
                else:
                    step_times = np.array(dynamics_step_time + [1])
            else:
                step_times = np.array(dynamics_step_time + [1])[[0, -1]]

        else:
            # time is linear in the case of direct multiple shooting
            step_times = np.linspace(0, 1, ode_solver_steps + 1) if keep_intermediate_points else np.array([0, 1])
        # it does not take the last nodes of each interval
        if continuous:
            step_times = step_times[:-1]

        return step_times

    def _get_first_frame_states(self, sol, shooting_type: Shooting, phase: int) -> np.ndarray:
        """
        Get the first frame of the states for a given phase,
        according to the shooting type, the integrator and the phase of the ocp

        Parameters
        ----------
        sol: Solution
            The initial state of the phase
        shooting_type: Shooting
            The shooting type to use
        phase: int
            The phase of the ocp to consider

        Returns
        -------
        np.ndarray
            Shape is n_states x 1 if Shooting.SINGLE_CONTINUOUS or Shooting.SINGLE
            Shape is n_states x n_shooting if Shooting.MULTIPLE
        """
        # Get the first frame of the phase
        if shooting_type == Shooting.SINGLE:
            if phase == 0:
                return np.hstack([self._states["unscaled"][0][key][:, 0] for key in self.ocp.nlp[phase].states])

            t0 = []

            x0 = np.concatenate(
                [self._states["unscaled"][phase - 1][key][:, -1] for key in self.ocp.nlp[phase - 1].states]
            )
            u0 = np.concatenate(
                [self._controls["unscaled"][phase - 1][key][:, -1] for key in self.ocp.nlp[phase - 1].controls]
            )
            if (
                self.ocp.nlp[phase - 1].phase_dynamics == PhaseDynamics.SHARED_DURING_THE_PHASE
                or not np.isnan(u0).any()
            ):
                u0 = vertcat(u0, u0)
            params = []
            s0 = []
            if len(self.ocp.nlp[phase - 1].stochastic_variables) > 0:
                s0 = np.concatenate(
                    [
                        self.stochastic_variables["unscaled"][phase - 1][key][:, -1]
                        for key in self.ocp.nlp[phase - 1].stochastic_variables["unscaled"]
                    ]
                )
            if self.parameters.keys():
                params = np.vstack([self.parameters[key] for key in self.parameters])
            val = self.ocp.phase_transitions[phase - 1].function[-1](t0, vertcat(x0, x0), u0, params, s0)
            if val.shape[0] != x0.shape[0]:
                raise RuntimeError(
                    f"Phase transition must have the same number of states ({val.shape[0]}) "
                    f"when integrating with Shooting.SINGLE_CONTINUOUS. If it is not possible, "
                    f"please integrate with Shooting.SINGLE"
                )
            x0 += np.array(val)[:, 0]
            return x0

        elif shooting_type == Shooting.SINGLE_DISCONTINUOUS_PHASE:
            return np.vstack([self._states["unscaled"][phase][key][:, 0:1] for key in self.ocp.nlp[phase].states])[:, 0]

        elif shooting_type == Shooting.MULTIPLE:
            return np.vstack(
                [
                    (
                        self.states_no_intermediate[phase][key][:, :-1]
                        if len(self.ocp.nlp) > 1
                        else self.states_no_intermediate[key][:, :-1]
                    )
                    for key in self.ocp.nlp[phase].states
                ]
            )
        else:
            raise NotImplementedError(f"Shooting type {shooting_type} is not implemented")

    def __perform_integration(
        self,
        shooting_type: Shooting,
        keep_intermediate_points: bool,
        integrator: SolutionIntegrator,
    ):
        """
        This function performs the integration of the system dynamics
        with different options using scipy or the default integrator

        Parameters
        ----------
        shooting_type: Shooting
            Which type of integration (SINGLE_CONTINUOUS, MULTIPLE, SINGLE)
        keep_intermediate_points: bool
            If the integration should return the intermediate values of the integration
        integrator
            Use the ode solver defined by the OCP or use a separate integrator provided by scipy such as RK45 or DOP853

        Returns
        -------
        Solution
            A Solution data structure with the states integrated. The controls are removed from this structure
        """

        # Copy the data
        out = self.copy(skip_data=True)
        out.recomputed_time_steps = integrator != SolutionIntegrator.OCP
        out._states["unscaled"] = [dict() for _ in range(len(self._states["unscaled"]))]
        out._time_vector = self._generate_time(
            keep_intermediate_points=keep_intermediate_points,
            merge_phases=False,
            shooting_type=shooting_type,
        )

        params = vertcat(*[self.parameters[key] for key in self.parameters])

        for p, (nlp, t_eval) in enumerate(zip(self.ocp.nlp, out._time_vector)):
            self.ocp.nlp[p].controls.node_index = 0
            states_phase_idx = self.ocp.nlp[p].use_states_from_phase_idx
            controls_phase_idx = self.ocp.nlp[p].use_controls_from_phase_idx
            param_scaling = nlp.parameters.scaling
            x0 = self._get_first_frame_states(out, shooting_type, phase=p)

            u = (
                np.array([])
                if nlp.control_type == ControlType.NONE
                else np.concatenate(
                    [
                        self._controls["unscaled"][controls_phase_idx][key]
                        for key in self.ocp.nlp[controls_phase_idx].controls
                    ]
                )
            )
            if self.ocp.nlp[p].stochastic_variables.keys():
                s = np.concatenate(
                    [self._stochastic_variables["unscaled"][p][key] for key in self.ocp.nlp[p].stochastic_variables]
                )
            else:
                s = np.array([])
            if integrator == SolutionIntegrator.OCP:
                integrated_sol = solve_ivp_bioptim_interface(
                    dynamics_func=nlp.dynamics,
                    keep_intermediate_points=keep_intermediate_points,
                    t=t_eval,
                    x0=x0,
                    u=u,
                    s=s,
                    params=params,
                    param_scaling=param_scaling,
                    shooting_type=shooting_type,
                    control_type=nlp.control_type,
                )
            else:
                integrated_sol = solve_ivp_interface(
                    dynamics_func=nlp.dynamics_func[0],
                    keep_intermediate_points=keep_intermediate_points,
                    t_eval=t_eval[:-1] if shooting_type == Shooting.MULTIPLE else t_eval,
                    x0=x0,
                    u=u,
                    s=s,
                    params=params,
                    method=integrator.value,
                    control_type=nlp.control_type,
                )

            for key in nlp.states:
                out._states["unscaled"][states_phase_idx][key] = integrated_sol[nlp.states[key].index, :]

                if shooting_type == Shooting.MULTIPLE:
                    # last node of the phase is not integrated but do exist as an independent node
                    out._states["unscaled"][states_phase_idx][key] = np.concatenate(
                        (
                            out._states["unscaled"][states_phase_idx][key],
                            self._states["unscaled"][states_phase_idx][key][:, -1:],
                        ),
                        axis=1,
                    )

        return out

    def __perform_noisy_integration(
        self,
        shooting_type: Shooting,
        keep_intermediate_points: bool,
        integrator: SolutionIntegrator,
        n_random: int,
    ):
        """
        This function performs the integration of the system dynamics in a noisy environment
        with different options using scipy or the default integrator

        Parameters
        ----------
        shooting_type: Shooting
            Which type of integration (SINGLE_CONTINUOUS, MULTIPLE, SINGLE)
        keep_intermediate_points: bool
            If the integration should return the intermediate values of the integration
        integrator
            Use the ode solver defined by the OCP or use a separate integrator provided by scipy such as RK45 or DOP853

        Returns
        -------
        Solution
            A Solution data structure with the states integrated. The controls are removed from this structure
        """

        # Copy the data
        out = self.copy(skip_data=True)
        out.recomputed_time_steps = integrator != SolutionIntegrator.OCP
        out._states["unscaled"] = [dict() for _ in range(len(self._states["unscaled"]))]
        out._time_vector = self._generate_time(
            keep_intermediate_points=keep_intermediate_points,
            merge_phases=False,
            shooting_type=shooting_type,
        )

        params = vertcat(*[self.parameters[key] for key in self.parameters])

        for i_phase, (nlp, t_eval) in enumerate(zip(self.ocp.nlp, out._time_vector)):
            self.ocp.nlp[i_phase].controls.node_index = 0

            states_phase_idx = self.ocp.nlp[i_phase].use_states_from_phase_idx
            controls_phase_idx = self.ocp.nlp[i_phase].use_controls_from_phase_idx
            param_scaling = nlp.parameters.scaling
            x0 = self._get_first_frame_states(out, shooting_type, phase=i_phase)
            u = (
                np.array([])
                if nlp.control_type == ControlType.NONE
                else np.concatenate(
                    [
                        self._controls["unscaled"][controls_phase_idx][key]
                        for key in self.ocp.nlp[controls_phase_idx].controls
                    ]
                )
            )

            if self.ocp.nlp[i_phase].stochastic_variables.keys():
                s = np.concatenate(
                    [self._stochastic_variables[i_phase][key] for key in self.ocp.nlp[i_phase].stochastic_variables]
                )
            else:
                s = np.array([])
            if integrator == SolutionIntegrator.OCP:
                integrated_sol = solve_ivp_bioptim_interface(
                    dynamics_func=nlp.dynamics,
                    keep_intermediate_points=keep_intermediate_points,
                    x0=x0,
                    u=u,
                    s=s,
                    params=params,
                    param_scaling=param_scaling,
                    shooting_type=shooting_type,
                    control_type=nlp.control_type,
                )
            else:
                integrated_sol = solve_ivp_interface(
                    dynamics_func=nlp.dynamics_func[0],
                    keep_intermediate_points=keep_intermediate_points,
                    t_eval=t_eval[:-1] if shooting_type == Shooting.MULTIPLE else t_eval,
                    t=t_eval,
                    x0=x0,
                    u=u,
                    s=s,
                    params=params,
                    method=integrator.value,
                    control_type=nlp.control_type,
                )

            for key in nlp.states:
                out._states["unscaled"][states_phase_idx][key] = integrated_sol[nlp.states[key].index, :]

                if shooting_type == Shooting.MULTIPLE:
                    # last node of the phase is not integrated but do exist as an independent node
                    out._states["unscaled"][states_phase_idx][key] = np.concatenate(
                        (
                            out._states["unscaled"][states_phase_idx][key],
                            self._states["unscaled"][states_phase_idx][key][:, -1:],
                        ),
                        axis=1,
                    )

        return out

    def interpolate(self, n_frames: int | list | tuple) -> Any:
        """
        Interpolate the states

        Parameters
        ----------
        n_frames: int | list | tuple
            If the value is an int, the Solution returns merges the phases,
            otherwise, it interpolates them independently

        Returns
        -------
        A Solution data structure with the states integrated. The controls are removed from this structure
        """

        out = self.copy(skip_data=True)

        t_all = []
        for p, data in enumerate(self._states["unscaled"]):
            nlp = self.ocp.nlp[p]
            if nlp.ode_solver.is_direct_collocation and not self.recomputed_time_steps:
                time_offset = sum(out.phase_time[: p + 1])
                step_time = np.array(nlp.dynamics[0].step_time)
                dt = out.phase_time[p + 1] / nlp.ns
                t_tp = np.array([step_time * dt + s * dt + time_offset for s in range(nlp.ns)]).reshape(-1, 1)
                t_all.append(np.concatenate((t_tp, [[t_tp[-1, 0]]]))[:, 0])
            else:
                t_all.append(np.linspace(sum(out.phase_time[: p + 1]), sum(out.phase_time[: p + 2]), out.ns[p] + 1))

        if isinstance(n_frames, int):
            _, data_states, _, _, _, _, out.phase_time, out.ns = self._merge_phases(skip_controls=True)
            t_all = [np.concatenate((np.concatenate([_t[:-1] for _t in t_all]), [t_all[-1][-1]]))]
            n_frames = [n_frames]
            out.is_merged = True
        elif isinstance(n_frames, (list, tuple)) and len(n_frames) == len(self._states["unscaled"]):
            data_states = self._states["unscaled"]
        else:
            raise ValueError(
                "n_frames should either be a int to merge_phases phases "
                "or a list of int of the number of phases dimension"
            )

        out._states["unscaled"] = []
        for _ in range(len(data_states)):
            out._states["unscaled"].append({})
        for p in range(len(data_states)):
            for key in self.ocp.nlp[0].states:
                x_phase = data_states[p][key]
                n_elements = x_phase.shape[0]

                t_phase = t_all[p]
                t_phase, time_index = np.unique(t_phase, return_index=True)
                t_int = np.linspace(t_phase[0], t_phase[-1], n_frames[p])
                x_interpolate = np.ndarray((n_elements, n_frames[p]))
                for j in range(n_elements):
                    s = sci_interp.splrep(t_phase, x_phase[j, time_index], k=1)
                    x_interpolate[j, :] = sci_interp.splev(t_int, s)
                out._states["unscaled"][p][key] = x_interpolate

        out.is_interpolated = True
        return out

    def merge_phases(self) -> Any:
        """
        Get a data structure where all the phases are merged into one

        Returns
        -------
        The new data structure with the phases merged
        """

        new = self.copy(skip_data=True)
        new.parameters = deepcopy(self.parameters)
        (
            new._states["scaled"],
            new._states["unscaled"],
            new._controls["scaled"],
            new._controls["unscaled"],
            new._stochastic_variables["scaled"],
            new._stochastic_variables["unscaled"],
            new.phase_time,
            new.ns,
        ) = self._merge_phases()
        new._time_vector = [np.array(concatenate_optimization_variables(self._time_vector))]
        new.is_merged = True
        return new

    def _merge_phases(
        self,
        skip_states: bool = False,
        skip_controls: bool = False,
        skip_stochastic: bool = False,
        continuous: bool = True,
    ) -> tuple:
        """
        Actually performing the phase merging

        Parameters
        ----------
        skip_states: bool
            If the merge should ignore the states
        skip_controls: bool
            If the merge should ignore the controls
        continuous: bool
            If the last frame of each phase should be kept [False] or discard [True]

        Returns
        -------
        A tuple containing the new states, new controls, the recalculated phase time
        and the new number of shooting points
        """

        if self.is_merged:
            return (
                deepcopy(self._states["scaled"]),
                deepcopy(self._states["unscaled"]),
                deepcopy(self._controls["scaled"]),
                deepcopy(self._controls["unscaled"]),
                deepcopy(self._stochastic_variables["scaled"]),
                deepcopy(self._stochastic_variables["unscaled"]),
                deepcopy(self.phase_time),
                deepcopy(self.ns),
            )

        def _merge(data: list, is_control: bool) -> list | dict:
            """
            Merge the phases of a states or controls data structure

            Parameters
            ----------
            data: list
                The data to structure to merge the phases
            is_control: bool
                If the current data is a control

            Returns
            -------
            The data merged
            """

            if isinstance(data, dict):
                return data

            # Sanity check (all phases must contain the same keys with the same dimensions)
            keys = data[0].keys()
            sizes = [data[0][d].shape[0] for d in data[0]]
            for d in data:
                if d.keys() != keys or [d[key].shape[0] for key in d] != sizes:
                    raise RuntimeError("Program dimension must be coherent across phases to merge_phases them")

            data_out = [{}]
            for i, key in enumerate(keys):
                data_out[0][key] = np.ndarray((sizes[i], 0))

            add = 0 if is_control or continuous else 1
            for p in range(len(data)):
                d = data[p]
                for key in d:
                    if self.ocp.nlp[p].ode_solver.is_direct_collocation and not is_control:
                        steps = self.ocp.nlp[p].ode_solver.steps + 1
                        data_out[0][key] = np.concatenate(
                            (data_out[0][key], d[key][:, : self.ns[p] * steps + add]), axis=1
                        )
                    else:
                        data_out[0][key] = np.concatenate((data_out[0][key], d[key][:, : self.ns[p] + add]), axis=1)
            if add == 0:
                for key in data[-1]:
                    data_out[0][key] = np.concatenate((data_out[0][key], data[-1][key][:, -1][:, np.newaxis]), axis=1)

            return data_out

        if len(self._states["scaled"]) == 1:
            out_states_scaled = deepcopy(self._states["scaled"])
            out_states = deepcopy(self._states["unscaled"])
        else:
            out_states_scaled = (
                _merge(self._states["scaled"], is_control=False) if not skip_states and self._states["scaled"] else None
            )
            out_states = _merge(self._states["unscaled"], is_control=False) if not skip_states else None

        if len(self._controls["scaled"]) == 1:
            out_controls_scaled = deepcopy(self._controls["scaled"])
            out_controls = deepcopy(self._controls["unscaled"])
        else:
            out_controls_scaled = (
                _merge(self._controls["scaled"], is_control=True)
                if not skip_controls and self._controls["scaled"]
                else None
            )
            out_controls = _merge(self._controls["unscaled"], is_control=True) if not skip_controls else None
        phase_time = [0] + [sum([self.phase_time[i + 1] for i in range(len(self.phase_time) - 1)])]
        ns = [sum(self.ns)]

        if len(self._stochastic_variables["scaled"]) == 1:
            out_stochastic_variables_scaled = deepcopy(self._stochastic_variables["scaled"])
            out_stochastic_variables = deepcopy(self._stochastic_variables["unscaled"])
        else:
            out_stochastic_variables_scaled = (
                _merge(self._stochastic_variables["scaled"], is_control=False)
                if not skip_stochastic and self._stochastic_variables["scaled"]
                else None
            )
            out_stochastic_variables = (
                _merge(self._stochastic_variables["unscaled"], is_control=False) if not skip_stochastic else None
            )

        return (
            out_states_scaled,
            out_states,
            out_controls_scaled,
            out_controls,
            out_stochastic_variables_scaled,
            out_stochastic_variables,
            phase_time,
            ns,
        )

    def _complete_control(self):
        """
        Controls don't necessarily have dimensions that matches the states. This method aligns them
        """

        for p, nlp in enumerate(self.ocp.nlp):
            if nlp.control_type in (ControlType.CONSTANT, ControlType.NONE):
                for key in self._controls["scaled"][p]:
                    self._controls["scaled"][p][key] = np.concatenate(
                        (
                            self._controls["scaled"][p][key],
                            np.nan * np.zeros((self._controls["scaled"][p][key].shape[0], 1)),
                        ),
                        axis=1,
                    )
                    self._controls["unscaled"][p][key] = np.concatenate(
                        (
                            self._controls["unscaled"][p][key],
                            np.nan * np.zeros((self._controls["unscaled"][p][key].shape[0], 1)),
                        ),
                        axis=1,
                    )
            elif nlp.control_type in (ControlType.LINEAR_CONTINUOUS, ControlType.CONSTANT_WITH_LAST_NODE):
                pass
            else:
                raise NotImplementedError(f"ControlType {nlp.control_type} is not implemented  in _complete_control")

    def graphs(
        self,
        automatically_organize: bool = True,
        show_bounds: bool = False,
        show_now: bool = True,
        shooting_type: Shooting = Shooting.MULTIPLE,
        integrator: SolutionIntegrator = SolutionIntegrator.OCP,
    ):
        """
        Show the graphs of the simulation

        Parameters
        ----------
        automatically_organize: bool
            If the figures should be spread on the screen automatically
        show_bounds: bool
            If the plot should adapt to bounds (True) or to data (False)
        show_now: bool
            If the show method should be called. This is blocking
        shooting_type: Shooting
            The type of interpolation
        integrator: SolutionIntegrator
            Use the scipy solve_ivp integrator for RungeKutta 45 instead of currently defined integrator
        """

        if self.is_merged or self.is_interpolated or self.is_integrated:
            raise NotImplementedError("It is not possible to graph a modified Solution yet")

        plot_ocp = self.ocp.prepare_plots(automatically_organize, show_bounds, shooting_type, integrator)
        plot_ocp.update_data(self.vector)
        if show_now:
            plt.show()

    def animate(
        self,
        n_frames: int = 0,
        shooting_type: Shooting = None,
        show_now: bool = True,
        show_tracked_markers: bool = False,
        **kwargs: Any,
    ) -> None | list:
        """
        Animate the simulation

        Parameters
        ----------
        n_frames: int
            The number of frames to interpolate to. If the value is 0, the data are merged to a one phase if possible.
            If the value is -1, the data is not merge in one phase
        shooting_type: Shooting
            The Shooting type to animate
        show_now: bool
            If the bioviz exec() function should be called automatically. This is blocking method
        show_tracked_markers: bool
            If the tracked markers should be displayed
        kwargs: Any
            Any parameters to pass to bioviz

        Returns
        -------
            A list of bioviz structures (one for each phase). So one can call exec() by hand
        """
        # TODO: Pariterre -> PROBLEM EXPLANATION assume phase dynamic false
        data_to_animate = self.integrate(shooting_type=shooting_type) if shooting_type else self.copy()

        for idx_phase in range(len(data_to_animate.ocp.nlp)):
            for objective in self.ocp.nlp[idx_phase].J:
                if objective.target is not None:
                    if objective.type in (
                            ObjectiveFcn.Mayer.TRACK_MARKERS,
                            ObjectiveFcn.Lagrange.TRACK_MARKERS,
                    ) and objective.node[0] in (Node.ALL, Node.ALL_SHOOTING):
                        n_frames += objective.target[0].shape[2]
                        break

        if n_frames == 0:
            try:
                data_to_animate = data_to_animate.interpolate(sum(self.ns) + 1)
            except RuntimeError:
                pass

        elif n_frames > 0:
            data_to_animate = data_to_animate.interpolate(n_frames)

        if show_tracked_markers and len(self.ocp.nlp) == 1:
            tracked_markers = self._prepare_tracked_markers_for_animation(n_shooting=n_frames)
        elif show_tracked_markers and len(self.ocp.nlp) > 1:
            raise NotImplementedError(
                "Tracking markers is not implemented for multiple phases. "
                "Set show_tracked_markers to False such that sol.animate(show_tracked_markers=False)."
            )
        else:
            tracked_markers = [None for _ in range(len(self.ocp.nlp))]

        # assuming that all the models or the same type.
        self._check_models_comes_from_same_super_class()

        all_bioviz = self.ocp.nlp[0].model.animate(
            solution=data_to_animate,
            show_now=show_now,
            tracked_markers=tracked_markers,
            **kwargs,
        )

        return all_bioviz

    def _check_models_comes_from_same_super_class(self):
        """Check that all the models comes from the same super class"""
        for i, nlp in enumerate(self.ocp.nlp):
            model_super_classes = nlp.model.__class__.mro()[:-1]  # remove object class
            nlps = self.ocp.nlp.copy()
            del nlps[i]
            for j, sub_nlp in enumerate(nlps):
                if not any([isinstance(sub_nlp.model, super_class) for super_class in model_super_classes]):
                    raise RuntimeError(
                        f"The animation is only available for compatible models. "
                        f"Here, the model of phase {i} is of type {nlp.model.__class__.__name__} and the model of "
                        f"phase {j + 1 if i < j else j} is of type {sub_nlp.model.__class__.__name__} and "
                        f"they don't share the same super class."
                    )

    def _prepare_tracked_markers_for_animation(self, n_shooting: int = None) -> list:
        """Prepare the markers which are tracked to the animation"""

        n_frames = sum(self.ns) + 1 if n_shooting is None else n_shooting + 1

        all_tracked_markers = []

        for phase, nlp in enumerate(self.ocp.nlp):
            tracked_markers = None
            for objective in nlp.J:
                if objective.target is not None:
                    if objective.type in (
                        ObjectiveFcn.Mayer.TRACK_MARKERS,
                        ObjectiveFcn.Lagrange.TRACK_MARKERS,
                    ) and objective.node[0] in (Node.ALL, Node.ALL_SHOOTING):
<<<<<<< HEAD
                        if "axes" in objective.extra_arguments:
                            target_3D = np.zeros((3, objective.target[0].shape[1], objective.target[0].shape[2]))
                            for i_ax, ax in enumerate(Axis):
                                if ax in objective.extra_arguments["axes"]:
                                    target_3D[i_ax, :, :] = objective.target[0][objective.extra_arguments["axes"].index(ax), :, :]
                        else:
                            target_3D = objective.target[0]
                        all_bioviz[-1].load_experimental_markers(target_3D)
                        n_frames = target_3D.shape[2]
=======
                        tracked_markers = np.full((3, nlp.model.nb_markers, self.ns[phase] + 1), np.nan)
                        for i in range(len(objective.rows)):
                            tracked_markers[objective.rows[i], objective.cols, :] = objective.target[0][i, :, :]
                        missing_row = np.where(np.isnan(tracked_markers))[0]
                        if missing_row.size > 0:
                            tracked_markers[missing_row, :, :] = 0
>>>>>>> ca406fcc

            # interpolation
            if n_frames > 0 and tracked_markers is not None:
                x = np.linspace(0, self.ns[phase], self.ns[phase] + 1)
                xnew = np.linspace(0, self.ns[phase], n_frames)
                f = interp1d(x, tracked_markers, kind="cubic")
                tracked_markers = f(xnew)

            all_tracked_markers.append(tracked_markers)

        return all_tracked_markers

    def _get_penalty_cost(self, nlp, penalty):
        phase_idx = nlp.phase_idx
        steps = nlp.ode_solver.steps + 1 if nlp.ode_solver.is_direct_collocation else 1
        nlp.controls.node_index = 0

        val = []
        val_weighted = []
        p = vertcat(*[self.parameters[key] / self.ocp.parameters[key].scaling for key in self.parameters.keys()])

        dt = (
            Function("time", [nlp.parameters.cx], [penalty.dt])(self.parameters["time"])
            if "time" in self.parameters
            else penalty.dt
        )

        for idx in penalty.node_idx:
            t = []
            x = []
            u = []
            s = []
            target = []
            if nlp is not None:
                if penalty.transition:
                    t = np.array(())
                    _x_0 = np.array(())
                    _u_0 = np.array(())
                    _s_0 = np.array(())
                    for key in nlp.states:
                        _x_0 = np.concatenate(
                            (_x_0, self._states["scaled"][penalty.nodes_phase[0]][key][:, penalty.multinode_idx[0]])
                        )
                    for key in nlp.controls:
                        # Make an exception to the fact that U is not available for the last node
                        _u_0 = np.concatenate(
                            (_u_0, self._controls["scaled"][penalty.nodes_phase[0]][key][:, penalty.multinode_idx[0]])
                        )
                    for key in nlp.stochastic_variables:
                        _s_0 = np.concatenate(
                            (
                                _s_0,
                                self._stochastic_variables["scaled"][penalty.nodes_phase[0]][key][
                                    :, penalty.multinode_idx[0]
                                ],
                            )
                        )

                    _x_1 = np.array(())
                    _u_1 = np.array(())
                    _s_1 = np.array(())
                    for key in nlp.states:
                        _x_1 = np.concatenate(
                            (_x_1, self._states["scaled"][penalty.nodes_phase[1]][key][:, penalty.multinode_idx[1]])
                        )
                    for key in nlp.controls:
                        # Make an exception to the fact that U is not available for the last node
                        _u_1 = np.concatenate(
                            (_u_1, self._controls["scaled"][penalty.nodes_phase[1]][key][:, penalty.multinode_idx[1]])
                        )
                    for key in nlp.stochastic_variables:
                        _s_1 = np.concatenate(
                            (
                                _s_1,
                                self._stochastic_variables["scaled"][penalty.nodes_phase[1]][key][
                                    :, penalty.multinode_idx[1]
                                ],
                            )
                        )

                    x = np.hstack((_x_0, _x_1))
                    u = np.hstack((_u_0, _u_1))
                    s = np.hstack((_s_0, _s_1))

                elif penalty.multinode_penalty:
                    t = np.array(())
                    x = np.array(())
                    u = np.array(())
                    s = np.array(())
                    for i in range(len(penalty.nodes_phase)):
                        node_idx = penalty.multinode_idx[i]
                        phase_idx = penalty.nodes_phase[i]

                        _x = np.array(())
                        _u = np.array(())
                        _s = np.array(())
                        for key in nlp.states:
                            _x = np.concatenate((_x, self._states["scaled"][phase_idx][key][:, node_idx]))
                        for key in nlp.controls:
                            # Make an exception to the fact that U is not available for the last node
                            _u = np.concatenate((_u, self._controls["scaled"][phase_idx][key][:, node_idx]))
                        for key in nlp.stochastic_variables:
                            _s = np.concatenate((_s, self._stochastic_variables["scaled"][phase_idx][key][:, node_idx]))
                        x = np.vstack((x, _x)) if x.size else _x
                        u = np.vstack((u, _u)) if u.size else _u
                        s = np.vstack((s, _s)) if s.size else _s
                    x = x.T
                    u = u.T
                    s = s.T
                elif (
                    "Lagrange" not in penalty.type.__str__()
                    and "Mayer" not in penalty.type.__str__()
                    and "MultinodeObjectiveFcn" not in penalty.type.__str__()
                    and "ConstraintFcn" not in penalty.type.__str__()
                ):
                    if penalty.target is not None:
                        target = penalty.target[0]
                else:
                    if penalty.integrate or nlp.ode_solver.is_direct_collocation:
                        if idx != nlp.ns:
                            col_x_idx = list(range(idx * steps, (idx + 1) * steps))
                        else:
                            col_x_idx = [idx * steps]
                    else:
                        col_x_idx = [idx]
                    col_u_idx = [idx]
                    col_s_idx = [idx]

                    if penalty.explicit_derivative:
                        if idx < nlp.ns:
                            col_x_idx += [(idx + 1) * steps]
                            if (
                                not (idx == nlp.ns - 1 and nlp.control_type == ControlType.CONSTANT)
                                or nlp.phase_dynamics == PhaseDynamics.SHARED_DURING_THE_PHASE
                            ):
                                col_u_idx += [idx + 1]
                            col_s_idx += [idx + 1]

                    t = self.time[phase_idx][idx] if isinstance(self.time, list) else self.time[idx]
                    x = np.array(()).reshape(0, 0)
                    u = np.array(()).reshape(0, 0)
                    s = np.array(()).reshape(0, 0)
                    for key in nlp.states:
                        x = (
                            self._states["scaled"][phase_idx][key][:, col_x_idx]
                            if sum(x.shape) == 0
                            else np.concatenate((x, self._states["scaled"][phase_idx][key][:, col_x_idx]))
                        )
                    for key in nlp.controls:
                        u = (
                            self._controls["scaled"][phase_idx][key][:, col_u_idx]
                            if sum(u.shape) == 0
                            else np.concatenate((u, self._controls["scaled"][phase_idx][key][:, col_u_idx]))
                        )
                    for key in nlp.stochastic_variables:
                        s = (
                            self._stochastic_variables["scaled"][phase_idx][key][:, col_s_idx]
                            if sum(s.shape) == 0
                            else np.concatenate((s, self._stochastic_variables["scaled"][phase_idx][key][:, col_s_idx]))
                        )

                # Deal with final node which sometime is nan (meaning it should be removed to fit the dimensions of the
                # casadi function
                if not nlp.phase_dynamics == PhaseDynamics.SHARED_DURING_THE_PHASE and (
                    (isinstance(u, list) and u != []) or isinstance(u, np.ndarray)
                ):
                    u = u[:, ~np.isnan(np.sum(u, axis=0))]

                x_reshaped = x.T.reshape((-1, 1)) if len(x.shape) > 1 and x.shape[1] != 1 else x
                u_reshaped = u.T.reshape((-1, 1)) if len(u.shape) > 1 and u.shape[1] != 1 else u
                s_reshaped = s.T.reshape((-1, 1)) if len(s.shape) > 1 and s.shape[1] != 1 else s
                val.append(penalty.function[idx](t, x_reshaped, u_reshaped, p, s_reshaped))

                if (
                    penalty.integration_rule == QuadratureRule.APPROXIMATE_TRAPEZOIDAL
                    or penalty.integration_rule == QuadratureRule.TRAPEZOIDAL
                ):
                    x = x[:, 0].reshape((-1, 1))
                col_x_idx = []
                col_u_idx = []
                if penalty.derivative or penalty.integration_rule == QuadratureRule.APPROXIMATE_TRAPEZOIDAL:
                    col_x_idx.append(
                        (idx + 1)
                        * (steps if (nlp.ode_solver.is_direct_shooting or nlp.ode_solver.is_direct_collocation) else 1)
                    )

                    if (
                        penalty.integration_rule != QuadratureRule.APPROXIMATE_TRAPEZOIDAL
                    ) or nlp.control_type == ControlType.LINEAR_CONTINUOUS:
                        col_u_idx.append((idx + 1))
                elif penalty.integration_rule == QuadratureRule.TRAPEZOIDAL:
                    if nlp.control_type == ControlType.LINEAR_CONTINUOUS:
                        col_u_idx.append((idx + 1))

                if len(col_x_idx) > 0:
                    _x = np.ndarray((nlp.states.shape, len(col_x_idx)))
                    for key in nlp.states:
                        _x[nlp.states[key].index, :] = self._states["scaled"][phase_idx][key][:, col_x_idx]
                    x = np.hstack((x, _x))

                if len(col_u_idx) > 0:
                    _u = np.ndarray((nlp.controls.shape, len(col_u_idx)))
                    for key in nlp.controls:
                        _u[nlp.controls[key].index, :] = (
                            []
                            if nlp.control_type == ControlType.NONE
                            else self._controls["scaled"][phase_idx][key][:, col_u_idx]
                        )
                    u = np.hstack((u, _u.reshape(nlp.controls.shape, len(col_u_idx))))

                if penalty.target is None:
                    target = []
                elif (
                    penalty.integration_rule == QuadratureRule.APPROXIMATE_TRAPEZOIDAL
                    or penalty.integration_rule == QuadratureRule.TRAPEZOIDAL
                ):
                    target = np.vstack(
                        (
                            penalty.target[0][:, penalty.node_idx.index(idx)],
                            penalty.target[1][:, penalty.node_idx.index(idx)],
                        )
                    ).T
                else:
                    target = penalty.target[0][..., penalty.node_idx.index(idx)]

            x_reshaped = x.T.reshape((-1, 1)) if len(x.shape) > 1 and x.shape[1] != 1 else x
            u_reshaped = u.T.reshape((-1, 1)) if len(u.shape) > 1 and u.shape[1] != 1 else u
            s_reshaped = s.T.reshape((-1, 1)) if len(s.shape) > 1 and s.shape[1] != 1 else s
            val_weighted.append(
                penalty.weighted_function[idx](t, x_reshaped, u_reshaped, p, s_reshaped, penalty.weight, target, dt)
            )

        val = np.nansum(val)
        val_weighted = np.nansum(val_weighted)

        return val, val_weighted

    @property
    def detailed_cost(self):
        if self._detailed_cost is None:
            self._compute_detailed_cost()
        return self._detailed_cost

    def _compute_detailed_cost(self):
        """
        Adds the detailed objective functions and/or constraints values to sol

        Parameters
        ----------
        """
        if self.ocp.n_threads > 1:
            raise NotImplementedError("Computing detailed cost with n_thread > 1 is not implemented yet")

        self._detailed_cost = []

        for nlp in self.ocp.nlp:
            for penalty in nlp.J_internal + nlp.J:
                if not penalty:
                    continue
                val, val_weighted = self._get_penalty_cost(nlp, penalty)
                self._detailed_cost += [
                    {"name": penalty.type.__str__(), "cost_value_weighted": val_weighted, "cost_value": val}
                ]
        for penalty in self.ocp.J:
            val, val_weighted = self._get_penalty_cost(self.ocp.nlp[0], penalty)
            self._detailed_cost += [
                {"name": penalty.type.__str__(), "cost_value_weighted": val_weighted, "cost_value": val}
            ]
        return

    def print_cost(self, cost_type: CostType = CostType.ALL):
        """
        Print the objective functions and/or constraints to the console

        Parameters
        ----------
        cost_type: CostType
            The type of cost to console print
        """

        def print_penalty_list(nlp, penalties, print_only_weighted):
            running_total = 0

            for penalty in penalties:
                if not penalty:
                    continue

                val, val_weighted = self._get_penalty_cost(nlp, penalty)
                running_total += val_weighted

                if penalty.node in [Node.MULTINODES, Node.TRANSITION]:
                    node_name = penalty.node.name
                else:
                    node_name = f"{penalty.node[0]}" if isinstance(penalty.node[0], int) else penalty.node[0].name

                if self._detailed_cost is not None:
                    self._detailed_cost += [
                        {
                            "name": penalty.type.__str__(),
                            "penalty": penalty.type.__str__().split(".")[0],
                            "function": penalty.name,
                            "cost_value_weighted": val_weighted,
                            "cost_value": val,
                            "params": penalty.params,
                            "derivative": penalty.derivative,
                            "explicit_derivative": penalty.explicit_derivative,
                            "integration_rule": penalty.integration_rule.name,
                            "weight": penalty.weight,
                            "expand": penalty.expand,
                            "node": node_name,
                        }
                    ]
                if print_only_weighted:
                    print(f"{penalty.type}: {val_weighted}")
                else:
                    print(f"{penalty.type}: {val_weighted} (non weighted {val: .2f})")

            return running_total

        def print_objective_functions(ocp):
            """
            Print the values of each objective function to the console
            """
            print(f"\n---- COST FUNCTION VALUES ----")
            running_total = print_penalty_list(None, ocp.J_internal, False)
            running_total += print_penalty_list(None, ocp.J, False)
            if running_total:
                print("")

            for nlp in ocp.nlp:
                print(f"PHASE {nlp.phase_idx}")
                running_total += print_penalty_list(nlp, nlp.J_internal, False)
                running_total += print_penalty_list(nlp, nlp.J, False)
                print("")

            print(f"Sum cost functions: {running_total}")
            print(f"------------------------------")

        def print_constraints(ocp, sol):
            """
            Print the values of each constraint with its lagrange multiplier to the console
            """

            if sol.constraints is None:
                return

            # Todo, min/mean/max
            print(f"\n--------- CONSTRAINTS ---------")
            if (
                print_penalty_list(None, ocp.g_internal, True)
                + print_penalty_list(None, ocp.g_implicit, True)
                + print_penalty_list(None, ocp.g, True)
            ):
                print("")

            for idx_phase, nlp in enumerate(ocp.nlp):
                print(f"PHASE {idx_phase}")
                print_penalty_list(nlp, nlp.g_internal, True)
                print_penalty_list(nlp, nlp.g_implicit, True)
                print_penalty_list(nlp, nlp.g, True)
                print("")
            print(f"------------------------------")

        if cost_type == CostType.OBJECTIVES:
            print_objective_functions(self.ocp)
        elif cost_type == CostType.CONSTRAINTS:
            print_constraints(self.ocp, self)
        elif cost_type == CostType.ALL:
            print(
                f"Solver reported time: {self.solver_time_to_optimize} sec\n"
                f"Real time: {self.real_time_to_optimize} sec"
            )
            self.print_cost(CostType.OBJECTIVES)
            self.print_cost(CostType.CONSTRAINTS)
        else:
            raise ValueError("print can only be called with CostType.OBJECTIVES or CostType.CONSTRAINTS")


def concatenate_optimization_variables_dict(
    variable: list[dict[np.ndarray]], continuous: bool = True
) -> list[dict[np.ndarray]]:
    """
    This function concatenates the decision variables of the phases of the system
    into a single array, omitting the last element of each phase except for the last one.

    Parameters
    ----------
    variable : list or dict
        list of decision variables of the phases of the system
    continuous: bool
        If the arrival value of a node should be discarded [True] or kept [False].

    Returns
    -------
    z_concatenated : np.ndarray or dict
        array of the decision variables of the phases of the system concatenated
    """
    if isinstance(variable, list):
        if isinstance(variable[0], dict):
            variable_dict = dict()
            for key in variable[0].keys():
                variable_dict[key] = [v_i[key] for v_i in variable]
                final_tuple = [
                    y[:, :-1] if i < (len(variable_dict[key]) - 1) and continuous else y
                    for i, y in enumerate(variable_dict[key])
                ]
                variable_dict[key] = np.hstack(final_tuple)
            return [variable_dict]
    else:
        raise ValueError("the input must be a list")


def concatenate_optimization_variables(
    variable: list[np.ndarray] | np.ndarray,
    continuous_phase: bool = True,
    continuous_interval: bool = True,
    merge_phases: bool = True,
) -> np.ndarray | list[dict[np.ndarray]]:
    """
    This function concatenates the decision variables of the phases of the system
    into a single array, omitting the last element of each phase except for the last one.

    Parameters
    ----------
    variable : list or dict
        list of decision variables of the phases of the system
    continuous_phase: bool
        If the arrival value of a node should be discarded [True] or kept [False]. The value of an integrated
    continuous_interval: bool
        If the arrival value of a node of each interval should be discarded [True] or kept [False].
        Only useful in direct multiple shooting
    merge_phases: bool
        If the decision variables of each phase should be merged into a single array [True] or kept separated [False].

    Returns
    -------
    z_concatenated : np.ndarray or dict
        array of the decision variables of the phases of the system concatenated
    """
    if len(variable[0].shape):
        if isinstance(variable[0][0], np.ndarray):
            z_final = []
            for zi in variable:
                z_final.append(concatenate_optimization_variables(zi, continuous_interval))

            if merge_phases:
                return concatenate_optimization_variables(z_final, continuous_phase)
            else:
                return z_final
        else:
            final_tuple = []
            for i, y in enumerate(variable):
                if i < (len(variable) - 1) and continuous_phase:
                    final_tuple.append(y[:, :-1] if len(y.shape) == 2 else y[:-1])
                else:
                    final_tuple.append(y)

        return np.hstack(final_tuple)<|MERGE_RESOLUTION|>--- conflicted
+++ resolved
@@ -17,13 +17,10 @@
     SolverType,
     SolutionIntegrator,
     Node,
-<<<<<<< HEAD
+    QuadratureRule,
+    PhaseDynamics,
     IntegralApproximation,
     Axis,
-=======
-    QuadratureRule,
-    PhaseDynamics,
->>>>>>> ca406fcc
 )
 from ..optimization.non_linear_program import NonLinearProgram
 from ..optimization.optimization_variable import OptimizationVariableList, OptimizationVariable
@@ -1899,7 +1896,6 @@
                         ObjectiveFcn.Mayer.TRACK_MARKERS,
                         ObjectiveFcn.Lagrange.TRACK_MARKERS,
                     ) and objective.node[0] in (Node.ALL, Node.ALL_SHOOTING):
-<<<<<<< HEAD
                         if "axes" in objective.extra_arguments:
                             target_3D = np.zeros((3, objective.target[0].shape[1], objective.target[0].shape[2]))
                             for i_ax, ax in enumerate(Axis):
@@ -1909,14 +1905,13 @@
                             target_3D = objective.target[0]
                         all_bioviz[-1].load_experimental_markers(target_3D)
                         n_frames = target_3D.shape[2]
-=======
+                        #######################################
                         tracked_markers = np.full((3, nlp.model.nb_markers, self.ns[phase] + 1), np.nan)
                         for i in range(len(objective.rows)):
                             tracked_markers[objective.rows[i], objective.cols, :] = objective.target[0][i, :, :]
                         missing_row = np.where(np.isnan(tracked_markers))[0]
                         if missing_row.size > 0:
                             tracked_markers[missing_row, :, :] = 0
->>>>>>> ca406fcc
 
             # interpolation
             if n_frames > 0 and tracked_markers is not None:
