--- conflicted
+++ resolved
@@ -172,17 +172,11 @@
         phase_transitions: PhaseTransitionList = None,
         multinode_constraints: MultinodeConstraintList = None,
         multinode_objectives: MultinodeObjectiveList = None,
-<<<<<<< HEAD
         x_scaling: VariableScalingList = None,
         xdot_scaling: VariableScalingList = None,
         u_scaling: VariableScalingList = None,
-=======
         parameter_objectives: ParameterObjectiveList | ParameterObjective = None,
         parameter_constraints: ParameterConstraintList | ParameterConstraint = None,
-        x_scaling: VariableScaling | VariableScalingList = None,
-        xdot_scaling: VariableScaling | VariableScalingList = None,
-        u_scaling: VariableScaling | VariableScalingList = None,
->>>>>>> 8dfe5941
         state_continuity_weight: float = None,  # TODO: docstring
         n_threads: int = 1,
         use_sx: bool = False,
