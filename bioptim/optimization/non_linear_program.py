--- conflicted
+++ resolved
@@ -208,7 +208,6 @@
         self.algebraic_states.initialize_from_shooting(n_shooting=self.ns + 1, cx=self.cx)
         self.integrated_values.initialize_from_shooting(n_shooting=self.ns + 1, cx=self.cx)
 
-<<<<<<< HEAD
         self.states.initialize_intermediate_cx(n_shooting=self.ns + 1, n_cx=self.ode_solver.n_required_cx)
         self.states_dot.initialize_intermediate_cx(n_shooting=self.ns + 1, n_cx=self.ode_solver.n_required_cx)
         self.controls.initialize_intermediate_cx(n_shooting=self.ns + 1, n_cx=1)
@@ -216,7 +215,7 @@
         self.integrated_values.initialize_intermediate_cx(
             n_shooting=self.ns + 1, n_cx=1
         )  # TODO #907 to confirm with Eve
-=======
+
     def update_bounds(self, x_bounds, u_bounds, a_bounds):
         self._update_bound(
             bounds=x_bounds,
@@ -329,7 +328,6 @@
         # Add each initial guess to the target initial guess collection
         for key in init.keys():
             nlp_init.add(key, init[key], phase=0)
->>>>>>> 2abb6b4c
 
     @property
     def n_states_nodes(self) -> int:
