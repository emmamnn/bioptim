--- conflicted
+++ resolved
@@ -1,13 +1,4 @@
-import casadi
-import numpy as np
-
-<<<<<<< HEAD
-from ..limits.objective_functions import get_objective_value
-from ..misc.enums import Instant
-=======
-from ..misc.enums import Instant
-from ..limits.objective_functions import Objective
->>>>>>> 2aa43850
+from ..limits.objective_functions import get_objective_values
 
 
 class SolverInterface:
@@ -41,4 +32,4 @@
         raise RuntimeError("Get Iteration not implemented for solver")
 
     def get_objective(self):
-        self.out["sol_obj"] = Objective.Analyse.get_objective_values(self.ocp, self.out["sol"])
+        self.out["sol_obj"] = get_objective_values(self.ocp, self.out["sol"])