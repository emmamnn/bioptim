import os

import numpy as np
from scipy import linalg
from casadi import SX, vertcat, sum1, Function
from acados_template import AcadosModel, AcadosOcp, AcadosOcpSolver

from .objective_functions import ObjectiveFunction
from .solver_interface import SolverInterface


class AcadosInterface(SolverInterface):
    def __init__(self, ocp, **solver_options):
<<<<<<< HEAD
=======
        # raise NotImplementedError("ACADOS backend is not implemented yet")

>>>>>>> 3dc0219e
        if not isinstance(ocp.CX(), SX):
            raise RuntimeError("CasADi graph must be SX to be solved with ACADOS")
        super().__init__()

<<<<<<< HEAD
        # If Acados is installed using the acados_install.sh file, you probably can leave this to unset
        acados_path = ""
        if "acados_dir" in solver_options:
            acados_path = solver_options["acados_dir"]
        self.acados_ocp = AcadosOcp(acados_path=acados_path)
=======
        # TODO: Remove this part when it is solved
        if "acados_dir" in solver_options:
            os.environ["ACADOS_SOURCE_DIR"] = solver_options["acados_dir"]

        self.acados_ocp = AcadosOcp()
>>>>>>> 3dc0219e
        self.acados_model = AcadosModel()

        if "cost_type" in solver_options:
            self.__set_cost_type(solver_options["cost_type"])
        else:
            self.__set_cost_type()

        self.lagrange_costs = SX()
        self.mayer_costs = SX()
        self.__acados_export_model(ocp)
        self.__prepare_acados(ocp)
        self.ocp_solver = None


    def __acados_export_model(self, ocp):
        # Declare model variables
        x = ocp.nlp[0]["X"][0]
        u = ocp.nlp[0]["U"][0]
        p = ocp.nlp[0]["p"]
        mod = ocp.nlp[0]["model"]
        x_dot = SX.sym("x_dot", mod.nbQdot() * 2, 1)

        f_expl = ocp.nlp[0]["dynamics_func"](x, u, p)
        f_impl = x_dot - f_expl

        self.acados_model.f_impl_expr = f_impl
        self.acados_model.f_expl_expr = f_expl
        self.acados_model.x = x
        self.acados_model.xdot = x_dot
        self.acados_model.u = u
        self.acados_model.p = []
        self.acados_model.name = "model_name"

    def __prepare_acados(self, ocp):
        if ocp.nb_phases > 1:
            raise NotImplementedError("more than 1 phase is not implemented yet with ACADOS backend")

        # set model
        self.acados_ocp.model = self.acados_model

        # set dimensions
        for i in range(ocp.nb_phases):
            # set time
            self.acados_ocp.solver_options.tf = ocp.nlp[i]["tf"]
            # set dimensions
            self.acados_ocp.dims.nx = ocp.nlp[i]["nx"]
            self.acados_ocp.dims.nu = ocp.nlp[i]["nu"]
            self.acados_ocp.dims.ny = self.acados_ocp.dims.nx + self.acados_ocp.dims.nu
            self.acados_ocp.dims.ny_e = ocp.nlp[i]["nx"]
            self.acados_ocp.dims.N = ocp.nlp[i]["ns"]

        for i in range(ocp.nb_phases):
            # set constraints
            for j in range(ocp.nlp[i]["nx"]):
                if ocp.nlp[i]["X_bounds"].min[j, 0] != ocp.nlp[i]["X_bounds"].max[j, 0]:
                    raise RuntimeError("Initial constraint on state must be hard")

            self.acados_ocp.constraints.x0 = np.array(ocp.nlp[i]["X_bounds"].min[:, 0])
            self.acados_ocp.dims.nbx_0 = self.acados_ocp.dims.nx
            self.acados_ocp.constraints.constr_type = "BGH"
            self.acados_ocp.constraints.lbu = np.array(ocp.nlp[i]["U_bounds"].min[:, 0])
            self.acados_ocp.constraints.ubu = np.array(ocp.nlp[i]["U_bounds"].max[:, 0])
            self.acados_ocp.constraints.idxbu = np.array(range(self.acados_ocp.dims.nu))
            self.acados_ocp.dims.nbu = self.acados_ocp.dims.nu

            # set control constraints
            self.acados_ocp.constraints.Jbx_e = np.eye(self.acados_ocp.dims.nx)
            self.acados_ocp.constraints.ubx_e = np.array(ocp.nlp[i]["X_bounds"].max[:, -1])
            self.acados_ocp.constraints.lbx_e = np.array(ocp.nlp[i]["X_bounds"].min[:, -1])
            self.acados_ocp.constraints.idxbx_e = np.array(range(self.acados_ocp.dims.nx))
            self.acados_ocp.dims.nbx_e = self.acados_ocp.dims.nx

        return self.acados_ocp

    def __set_cost_type(self, cost_type='EXTERNAL'):
        self.acados_ocp.cost.cost_type = cost_type
        self.acados_ocp.cost.cost_type_e = cost_type

    def __set_costs(self, ocp):
        # set weight for states and controls (default: 1.00)
        Q = 1.00 * np.eye(self.acados_ocp.dims.nx)
        R = 1.00 * np.eye(self.acados_ocp.dims.nu)
        self.acados_ocp.cost.W = linalg.block_diag(Q, R)
        self.acados_ocp.cost.W_e = Q

        if self.acados_ocp.cost.cost_type == "LINEAR_LS":

            # set Lagrange terms
            self.acados_ocp.cost.Vx = np.zeros((self.acados_ocp.dims.ny, self.acados_ocp.dims.nx))
            self.acados_ocp.cost.Vx[: self.acados_ocp.dims.nx, :] = np.eye(self.acados_ocp.dims.nx)

            Vu = np.zeros((self.acados_ocp.dims.ny, self.acados_ocp.dims.nu))
            Vu[self.acados_ocp.dims.nx :, :] = np.eye(self.acados_ocp.dims.nu)
            self.acados_ocp.cost.Vu = Vu

            # set Mayer term
            self.acados_ocp.cost.Vx_e = np.zeros((self.acados_ocp.dims.nx, self.acados_ocp.dims.nx))

        elif self.acados_ocp.cost.cost_type == "NONLINEAR_LS":
            # TODO: change cost_expr_ext_cost and cost_expr_ext_cost_e
            raise NotImplementedError("NONLINEAR_LS cost type not implemented yet in acados.")

            self.acados_ocp.model.cost_expr_ext_cost = SX(0, 0)
            self.acados_ocp.model.cost_expr_ext_cost_e = SX(0, 0)

            k = 0
            for i in range(ocp.nb_phases):
                for j in range(len(ocp.nlp[i]["J"])):
                    if (
                        ocp.original_values["objective_functions"][i][j]["type"]._get_type()
                        == ObjectiveFunction.LagrangeFunction
                    ):
                        # set Lagrange term
                        if self.acados_ocp.model.cost_expr_ext_cost.shape == (0, 0):
                            self.acados_ocp.model.cost_expr_ext_cost = ocp.nlp[i]["J"][j][0]
                        else:
                            self.acados_ocp.model.cost_expr_ext_cost += ocp.nlp[i]["J"][j][0]
                    elif (
                        ocp.original_values["objective_functions"][i][j]["type"]._get_type()
                        == ObjectiveFunction.MayerFunction
                    ):
                        # set Mayer term
                        if self.acados_ocp.model.cost_expr_ext_cost_e.shape == (0, 0):
                            self.acados_ocp.model.cost_expr_ext_cost_e = ocp.nlp[i]["J_acados_mayer"][k][0]
                            k += 1
                        else:
                            self.acados_ocp.model.cost_expr_ext_cost_e += ocp.nlp[i]["J_acados_mayer"][k][0]
                            k += 1
                    else:
                        raise RuntimeError("The objective function is not Lagrange nor Mayer.")

        elif self.acados_ocp.cost.cost_type == "EXTERNAL":
            k = 0
            for i in range(ocp.nb_phases):
                for j in range(len(ocp.nlp[i]["J"])):
                    if (
                        ocp.original_values["objective_functions"][i][j]["type"]._get_type()
                        == ObjectiveFunction.LagrangeFunction
                    ):
                        self.lagrange_costs = vertcat(self.lagrange_costs, ocp.nlp[i]["J"][j][0])
                    elif (
                        ocp.original_values["objective_functions"][i][j]["type"]._get_type()
                        == ObjectiveFunction.MayerFunction
                    ):
                        tmp_mayer_func = Function('tmp_mayer_func', [ocp.nlp[i]["X"][-1]], [ocp.nlp[i]["J"][j][0]])
                        self.mayer_costs = vertcat(self.mayer_costs, tmp_mayer_func(ocp.nlp[i]['X'][0]))
                        k += 1
                    else:
                        raise RuntimeError("The objective function is not Lagrange nor Mayer.")
            self.acados_ocp.model.cost_expr_ext_cost = sum1(self.lagrange_costs)
            self.acados_ocp.model.cost_expr_ext_cost_e = sum1(self.mayer_costs)

        else:
            raise RuntimeError("Available acados cost type: 'LINEAR_LS', 'NONLINEAR_LS' and 'EXTERNAL'.")

        # set y values
        self.acados_ocp.cost.yref = np.zeros((self.acados_ocp.dims.ny,))
        self.acados_ocp.cost.yref_e = np.ones((self.acados_ocp.dims.ny_e,))

    def configure(self, options):
        # TODO: Removed this when it is managed properly
        if "acados_dir" in options:
            del options["acados_dir"]
        if "cost_type" in options:
            del options["cost_type"]

        self.acados_ocp.solver_options.qp_solver = "PARTIAL_CONDENSING_HPIPM"  # FULL_CONDENSING_QPOASES
        self.acados_ocp.solver_options.hessian_approx = "GAUSS_NEWTON"
        self.acados_ocp.solver_options.integrator_type = "ERK"
        self.acados_ocp.solver_options.nlp_solver_type = "SQP"

        self.acados_ocp.solver_options.nlp_solver_tol_comp = 1e-02
        self.acados_ocp.solver_options.nlp_solver_tol_eq = 1e-02
        self.acados_ocp.solver_options.nlp_solver_tol_ineq = 1e-02
        self.acados_ocp.solver_options.nlp_solver_tol_stat = 1e-02
        self.acados_ocp.solver_options.sim_method_newton_iter = 5
        self.acados_ocp.solver_options.sim_method_num_stages = 4
        self.acados_ocp.solver_options.sim_method_num_steps = 10
        self.acados_ocp.solver_options.print_level = 1

        for key in options:
            setattr(self.acados_ocp.solver_options, key, options[key])

    def get_iterations(self):
        raise NotImplementedError("return_iterations is not implemented yet with ACADOS backend")

    def online_optim(self, ocp):
        raise NotImplementedError("online_optim is not implemented yet with ACADOS backend")

    def get_optimized_value(self, ocp):
        acados_x = np.array([self.ocp_solver.get(i, "x") for i in range(ocp.nlp[0]["ns"] + 1)]).T
        acados_q = acados_x[: ocp.nlp[0]["nu"], :]
        acados_qdot = acados_x[ocp.nlp[0]["nu"] :, :]
        acados_u = np.array([self.ocp_solver.get(i, "u") for i in range(ocp.nlp[0]["ns"])]).T

        out = {
            "qqdot": acados_x,
            "x": [],
            "u": acados_u,
            "time_tot": self.ocp_solver.get_stats("time_tot")[0],
        }
        for i in range(ocp.nlp[0]["ns"]):
            out["x"] = vertcat(out["x"], acados_q[:, i])
            out["x"] = vertcat(out["x"], acados_qdot[:, i])
            out["x"] = vertcat(out["x"], acados_u[:, i])

        out["x"] = vertcat(out["x"], acados_q[:, ocp.nlp[0]["ns"]])
        out["x"] = vertcat(out["x"], acados_qdot[:, ocp.nlp[0]["ns"]])

        return out

    def solve(self, ocp):
        # populate costs vectors
        self.__set_costs(ocp)
        self.ocp_solver = AcadosOcpSolver(self.acados_ocp, json_file="acados_ocp.json")
        self.ocp_solver.solve()<|MERGE_RESOLUTION|>--- conflicted
+++ resolved
@@ -11,28 +11,15 @@
 
 class AcadosInterface(SolverInterface):
     def __init__(self, ocp, **solver_options):
-<<<<<<< HEAD
-=======
-        # raise NotImplementedError("ACADOS backend is not implemented yet")
-
->>>>>>> 3dc0219e
         if not isinstance(ocp.CX(), SX):
             raise RuntimeError("CasADi graph must be SX to be solved with ACADOS")
         super().__init__()
 
-<<<<<<< HEAD
         # If Acados is installed using the acados_install.sh file, you probably can leave this to unset
         acados_path = ""
         if "acados_dir" in solver_options:
             acados_path = solver_options["acados_dir"]
         self.acados_ocp = AcadosOcp(acados_path=acados_path)
-=======
-        # TODO: Remove this part when it is solved
-        if "acados_dir" in solver_options:
-            os.environ["ACADOS_SOURCE_DIR"] = solver_options["acados_dir"]
-
-        self.acados_ocp = AcadosOcp()
->>>>>>> 3dc0219e
         self.acados_model = AcadosModel()
 
         if "cost_type" in solver_options:
