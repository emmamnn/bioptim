--- conflicted
+++ resolved
@@ -620,23 +620,15 @@
         if show_online_optim:
             self.solver.online_optim(self)
             if return_iterations:
-<<<<<<< HEAD
-                self.solver.get_iterations()
+                self.solver.start_get_iterations()
 
         self.solver.configure(solver_options)
         self.solver.solve()
+
+        if return_iterations:
+            self.solver.finish_get_iterations()
+
         return self.solver.get_optimized_value(self)
-=======
-                solver_ocp.start_get_iterations()
-
-        solver_ocp.configure(solver_options)
-        solver_ocp.solve()
-
-        if show_online_optim and return_iterations:
-            solver_ocp.finish_get_iterations()
-
-        return solver_ocp.get_optimized_value(self)
->>>>>>> 02911758
 
     def save(self, sol, file_path, sol_iterations=None):
         """
