from casadi import MX, vertcat, Function
from enum import Enum

from .dynamics import Dynamics
from .mapping import BidirectionalMapping, Mapping
from .plot import CustomPlot
from .enums import PlotType


class Problem:
    """
    Includes methods suitable for several situations
    """

    @staticmethod
    def initialize(ocp, nlp):
        nlp["problem_type"]["type"](ocp, nlp)

    @staticmethod
    def custom(ocp, nlp):
        nlp["problem_type"]["configure"](ocp, nlp)

    @staticmethod
    def torque_driven(ocp, nlp):
        """
        Names states (nlp.x) and controls (nlp.u) and gives size to (nlp.nx) and (nlp.nu).
        Works with torques but without muscles, must be used with dynamics without contacts.
        :param nlp: An instance of the OptimalControlProgram class.
        """
        Problem.configure_q_qdot(nlp, True, False)
        Problem.configure_tau(nlp, False, True)
        if "dynamic" in nlp["problem_type"]:
            Problem.configure_forward_dyn_func(ocp, nlp, Dynamics.custom)
        else:
            Problem.configure_forward_dyn_func(ocp, nlp, Dynamics.forward_dynamics_torque_driven)

    @staticmethod
    def torque_driven_with_contact(ocp, nlp):
        """
        Names states (nlp.x) and controls (nlp.u) and gives size to (nlp.nx) and (nlp.nu).
        Works with torques, without muscles, must be used with dynamics with contacts.
        :param nlp: An OptimalControlProgram class.
        """
        Problem.configure_q_qdot(nlp, True, False)
        Problem.configure_tau(nlp, False, True)
        if "dynamic" in nlp["problem_type"]:
            Problem.configure_forward_dyn_func(ocp, nlp, Dynamics.custom)
        else:
            Problem.configure_forward_dyn_func(ocp, nlp, Dynamics.forward_dynamics_torque_driven_with_contact)
        Problem.configure_contact(ocp, nlp, Dynamics.forces_from_forward_dynamics_with_contact)

    @staticmethod
    def torque_activations_driven(ocp, nlp):
        """
        Names states (nlp.x) and controls (nlp.u) and gives size to (nlp.nx) and (nlp.nu).
        Controls u are torques and torques activations.
        :param nlp: An OptimalControlProgram class.
        """
<<<<<<< HEAD
        ProblemType.__configure_q_qdot(nlp, True, False)
        ProblemType.__configure_tau(nlp, False, True)
        ProblemType.__configure_forward_dyn_func(ocp, nlp, Dynamics.forward_dynamics_torque_activations_driven)
=======
        Problem.configure_q_qdot(nlp, True, False)
        Problem.configure_tau(nlp, False, True)
        nlp["nbActuators"] = nlp["nbTau"]
        if "dynamic" in nlp["problem_type"]:
            Problem.configure_forward_dyn_func(ocp, nlp, Dynamics.custom)
        else:
            Problem.configure_forward_dyn_func(ocp, nlp, Dynamics.forward_dynamics_torque_activations_driven)
>>>>>>> ef23fa7b

    @staticmethod
    def torque_activations_driven_with_contact(ocp, nlp):
        """
        Names states (nlp.x) and controls (nlp.u) and gives size to (nlp.nx) and (nlp.nu).
        Controls u are torques and torques activations.
        :param nlp: An OptimalControlProgram class.
        """
<<<<<<< HEAD
        ProblemType.__configure_q_qdot(nlp, True, False)
        ProblemType.__configure_tau(nlp, False, True)
        ProblemType.__configure_forward_dyn_func(
            ocp, nlp, Dynamics.forward_dynamics_torque_activations_driven_with_contact
        )
        ProblemType.__configure_contact(ocp, nlp, Dynamics.forces_from_forward_dynamics_with_contact)
=======
        Problem.configure_q_qdot(nlp, True, False)
        Problem.configure_tau(nlp, False, True)
        nlp["nbActuators"] = nlp["nbTau"]
        if "dynamic" in nlp["problem_type"]:
            Problem.configure_forward_dyn_func(ocp, nlp, Dynamics.custom)
        else:
            Problem.configure_forward_dyn_func(
                ocp, nlp, Dynamics.forward_dynamics_torque_activations_driven_with_contact
            )
        Problem.configure_contact(ocp, nlp, Dynamics.forces_from_forward_dynamics_with_contact)
>>>>>>> ef23fa7b

    @staticmethod
    def muscle_activations_driven(ocp, nlp):
        """
        Names states (nlp.x) and controls (nlp.u) and gives size to (nlp.nx) and (nlp.nu).
        Works with torques and muscles.
        :param nlp: An OptimalControlProgram class.
        """
        Problem.configure_q_qdot(nlp, True, False)
        Problem.configure_muscles(nlp, False, True)

        u = MX()
        for i in range(nlp["nbMuscle"]):
            u = vertcat(u, MX.sym(f"Muscle_{nlp['muscleNames']}_activation"))
        nlp["u"] = vertcat(nlp["u"], u)
        nlp["var_controls"] = {"muscles": nlp["nbMuscle"]}

        if "dynamic" in nlp["problem_type"]:
            Problem.configure_forward_dyn_func(ocp, nlp, Dynamics.custom)
        else:
            Problem.configure_forward_dyn_func(ocp, nlp, Dynamics.forward_dynamics_muscle_activations_driven)

    @staticmethod
    def muscle_activations_and_torque_driven(ocp, nlp):
        """
        Names states (nlp.x) and controls (nlp.u) and gives size to (nlp.nx) and (nlp.nu).
        Works with torques and muscles.
        :param nlp: An OptimalControlProgram class.
        """
        Problem.configure_q_qdot(nlp, True, False)
        Problem.configure_tau(nlp, False, True)
        Problem.configure_muscles(nlp, False, True)

        u = MX()
        for i in range(nlp["nbMuscle"]):
            u = vertcat(u, MX.sym(f"Muscle_{nlp['muscleNames']}_activation"))
        nlp["u"] = vertcat(nlp["u"], u)
        nlp["nu"] = nlp["u"].rows()
        nlp["var_controls"]["muscles"] = nlp["nbMuscle"]

        if "dynamic" in nlp["problem_type"]:
            Problem.configure_forward_dyn_func(ocp, nlp, nlp["problem_type"]["dynamic"])
        else:
            Problem.configure_forward_dyn_func(ocp, nlp, Dynamics.forward_dynamics_torque_muscle_driven)

    @staticmethod
    def muscle_excitations_driven(ocp, nlp):
        """
        Names states (nlp.x) and controls (nlp.u) and gives size to (nlp.nx) and (nlp.nu).
        Works with torques and muscles.
        :param nlp: An OptimalControlProgram class.
        """
        Problem.configure_q_qdot(nlp, True, False)
        Problem.configure_muscles(nlp, True, True)

        u = MX()
        x = MX()
        for i in range(nlp["nbMuscle"]):
            u = vertcat(u, MX.sym(f"Muscle_{nlp['muscleNames']}_excitation"))
            x = vertcat(x, MX.sym(f"Muscle_{nlp['muscleNames']}_activation"))
        nlp["u"] = vertcat(nlp["u"], u)
        nlp["x"] = vertcat(nlp["x"], x)
        nlp["var_states"]["muscles"] = nlp["nbMuscle"]
        nlp["var_controls"] = {"muscles": nlp["nbMuscle"]}

        if "dynamic" in nlp["problem_type"]:
            Problem.configure_forward_dyn_func(ocp, nlp, Dynamics.custom)
        else:
            Problem.configure_forward_dyn_func(ocp, nlp, Dynamics.forward_dynamics_muscle_excitations_driven)

    @staticmethod
    def muscle_excitations_and_torque_driven(ocp, nlp):
        """
        Names states (nlp.x) and controls (nlp.u) and gives size to (nlp.nx) and (nlp.nu).
        Works with torques and muscles.
        :param nlp: An OptimalControlProgram class.
        """
        Problem.configure_q_qdot(nlp, True, False)
        Problem.configure_tau(nlp, False, True)
        Problem.configure_muscles(nlp, True, True)

        u = MX()
        x = MX()
        for i in range(nlp["nbMuscle"]):
            u = vertcat(u, MX.sym(f"Muscle_{nlp['muscleNames']}_excitation"))
            x = vertcat(x, MX.sym(f"Muscle_{nlp['muscleNames']}_activation"))
        nlp["u"] = vertcat(nlp["u"], u)
        nlp["x"] = vertcat(nlp["x"], x)
        nlp["var_states"]["muscles"] = nlp["nbMuscle"]
        nlp["var_controls"]["muscles"] = nlp["nbMuscle"]

        if "dynamic" in nlp["problem_type"]:
            Problem.configure_forward_dyn_func(ocp, nlp, Dynamics.custom)
        else:
            Problem.configure_forward_dyn_func(ocp, nlp, Dynamics.forward_dynamics_muscle_excitations_and_torque_driven)

    @staticmethod
    def muscle_activations_and_torque_driven_with_contact(ocp, nlp):
        """
        Names states (nlp.x) and controls (nlp.u) and gives size to (nlp.nx) and (nlp.nu).
        Works with torques and muscles.
        :param nlp: An OptimalControlProgram class.
        """
        Problem.configure_q_qdot(nlp, True, False)
        Problem.configure_tau(nlp, False, True)
        Problem.configure_muscles(nlp, False, True)

        u = MX()
        for i in range(nlp["nbMuscle"]):
            u = vertcat(u, MX.sym(f"Muscle_{nlp['muscleNames']}_activation"))
        nlp["u"] = vertcat(nlp["u"], u)
        nlp["var_controls"]["muscles"] = nlp["nbMuscle"]

        if "dynamic" in nlp["problem_type"]:
            Problem.configure_forward_dyn_func(ocp, nlp, Dynamics.custom)
        else:
            Problem.configure_forward_dyn_func(
                ocp, nlp, Dynamics.forward_dynamics_muscle_activations_and_torque_driven_with_contact
            )
        Problem.configure_contact(
            ocp, nlp, Dynamics.forces_from_forward_dynamics_muscle_activations_and_torque_driven_with_contact
        )

    @staticmethod
    def muscle_excitations_and_torque_driven_with_contact(ocp, nlp):
        """
        Names states (nlp.x) and controls (nlp.u) and gives size to (nlp.nx) and (nlp.nu).
        Works with torques and muscles.
        :param nlp: An OptimalControlProgram class.
        """
        Problem.configure_q_qdot(nlp, True, False)
        Problem.configure_tau(nlp, False, True)
        Problem.configure_muscles(nlp, True, True)

        u = MX()
        x = MX()
        for i in range(nlp["nbMuscle"]):
            u = vertcat(u, MX.sym(f"Muscle_{nlp['muscleNames']}_excitation"))
            x = vertcat(x, MX.sym(f"Muscle_{nlp['muscleNames']}_activation"))
        nlp["u"] = vertcat(nlp["u"], u)
        nlp["x"] = vertcat(nlp["x"], x)
        nlp["var_states"]["muscles"] = nlp["nbMuscle"]
        nlp["var_controls"]["muscles"] = nlp["nbMuscle"]

        if "dynamic" in nlp["problem_type"]:
            Problem.configure_forward_dyn_func(ocp, nlp, Dynamics.custom)
        else:
            Problem.configure_forward_dyn_func(
                ocp, nlp, Dynamics.forward_dynamics_muscle_excitations_and_torque_driven_with_contact
            )
        Problem.configure_contact(
            ocp, nlp, Dynamics.forces_from_forward_dynamics_muscle_excitations_and_torque_driven_with_contact
        )

    @staticmethod
    def configure_q_qdot(nlp, as_states, as_controls):
        """
        Configures common settings for torque driven problems with and without contacts.
        :param nlp: An OptimalControlProgram class.
        """
        if nlp["q_mapping"] is None:
            nlp["q_mapping"] = BidirectionalMapping(
                Mapping(range(nlp["model"].nbQ())), Mapping(range(nlp["model"].nbQ()))
            )
        if nlp["q_dot_mapping"] is None:
            nlp["q_dot_mapping"] = BidirectionalMapping(
                Mapping(range(nlp["model"].nbQdot())), Mapping(range(nlp["model"].nbQdot()))
            )

        dof_names = nlp["model"].nameDof()
        q = MX()
        q_dot = MX()
        for i in nlp["q_mapping"].reduce.map_idx:
            q = vertcat(q, MX.sym("Q_" + dof_names[i].to_string(), 1, 1))
        for i in nlp["q_dot_mapping"].reduce.map_idx:
            q_dot = vertcat(q_dot, MX.sym("Qdot_" + dof_names[i].to_string(), 1, 1))

        nlp["nbQ"] = nlp["q_mapping"].reduce.len
        nlp["nbQdot"] = nlp["q_dot_mapping"].reduce.len

        legend_q = ["q_" + nlp["model"].nameDof()[idx].to_string() for idx in nlp["q_mapping"].reduce.map_idx]
        legend_qdot = ["qdot_" + nlp["model"].nameDof()[idx].to_string() for idx in nlp["q_dot_mapping"].reduce.map_idx]

        if as_states:
            nlp["x"] = vertcat(q, q_dot)
            nlp["var_states"] = {"q": nlp["nbQ"], "q_dot": nlp["nbQdot"]}
            nlp["plot"]["q"] = CustomPlot(
                lambda x, u, p: x[: nlp["nbQ"]], plot_type=PlotType.INTEGRATED, legend=legend_q
            )
            nlp["plot"]["q_dot"] = CustomPlot(
                lambda x, u, p: x[nlp["nbQ"] : nlp["nbQ"] + nlp["nbQdot"]],
                plot_type=PlotType.INTEGRATED,
                legend=legend_qdot,
            )
        if as_controls:
            nlp["u"] = vertcat(q, q_dot)
            nlp["var_controls"] = {"q": nlp["nbQ"], "q_dot": nlp["nbQdot"]}
            # Add plot if it happens

    @staticmethod
    def configure_tau(nlp, as_states, as_controls):
        """
        Configures common settings for torque driven problems with and without contacts.
        :param nlp: An OptimalControlProgram class.
        """
        if nlp["tau_mapping"] is None:
            nlp["tau_mapping"] = BidirectionalMapping(
                Mapping(range(nlp["model"].nbGeneralizedTorque())), Mapping(range(nlp["model"].nbGeneralizedTorque()))
            )

        dof_names = nlp["model"].nameDof()
        u = MX()
        for i in nlp["tau_mapping"].reduce.map_idx:
            u = vertcat(u, MX.sym("Tau_" + dof_names[i].to_string(), 1, 1))

        nlp["nbTau"] = nlp["tau_mapping"].reduce.len
        legend_tau = ["tau_" + nlp["model"].nameDof()[idx].to_string() for idx in nlp["tau_mapping"].reduce.map_idx]

        if as_states:
            nlp["x"] = u
            nlp["var_states"] = {"tau": nlp["nbTau"]}
            # Add plot if it happens
        if as_controls:
            nlp["u"] = u
            nlp["var_controls"] = {"tau": nlp["nbTau"]}
            nlp["plot"]["tau"] = CustomPlot(
                lambda x, u, p: u[: nlp["nbTau"]], plot_type=PlotType.STEP, legend=legend_tau
            )

    @staticmethod
<<<<<<< HEAD
    def __configure_contact(ocp, nlp, dyn_func):
        nlp["nbContact"] = nlp["model"].nbContacts()

=======
    def configure_contact(ocp, nlp, dyn_func):
>>>>>>> ef23fa7b
        symbolic_states = MX.sym("x", nlp["nx"], 1)
        symbolic_controls = MX.sym("u", nlp["nu"], 1)
        symbolic_param = nlp["p"]
        nlp["contact_forces_func"] = Function(
            "contact_forces_func",
            [symbolic_states, symbolic_controls, symbolic_param],
            [dyn_func(symbolic_states, symbolic_controls, symbolic_param, nlp)],
            ["x", "u", "p"],
            ["contact_forces"],
        ).expand()

        all_contact_names = []
        for elt in ocp.nlp:
            all_contact_names.extend([name.to_string() for name in elt["model"].contactNames() if name.to_string() not in all_contact_names])

        if "contact_forces" in nlp["plot_mappings"]:
            phase_mappings = nlp["plot_mappings"]["contact_forces"]
        else:
            contact_names_in_phase = [name.to_string() for name in nlp["model"].contactNames()]
            phase_mappings = Mapping([i for i, c in enumerate(all_contact_names) if c in contact_names_in_phase])

        nlp["plot"]["contact_forces"] = CustomPlot(
            nlp["contact_forces_func"], axes_idx=phase_mappings, legend=all_contact_names
        )

    @staticmethod
    def configure_muscles(nlp, as_states, as_controls):
        nlp["nbMuscle"] = nlp["model"].nbMuscles()
        nlp["muscleNames"] = [names.to_string() for names in nlp["model"].muscleNames()]

        combine = None
        if as_states:
            nx_q = nlp["nbQ"] + nlp["nbQdot"]
            nlp["plot"]["muscles_states"] = CustomPlot(
                lambda x, u, p: x[nx_q : nx_q + nlp["nbMuscle"]],
                plot_type=PlotType.INTEGRATED,
                legend=nlp["muscleNames"],
                ylim=[0, 1],
            )
            combine = "muscles_states"
        if as_controls:
            nlp["plot"]["muscles_control"] = CustomPlot(
                lambda x, u, p: u[nlp["nbTau"] : nlp["nbTau"] + nlp["nbMuscle"]],
                plot_type=PlotType.STEP,
                legend=nlp["muscleNames"],
                combine_to=combine,
                ylim=[0, 1],
            )

    @staticmethod
    def configure_forward_dyn_func(ocp, nlp, dyn_func):
        nlp["nu"] = nlp["u"].rows()
        nlp["nx"] = nlp["x"].rows()

        symbolic_states = MX.sym("x", nlp["nx"], 1)
        symbolic_controls = MX.sym("u", nlp["nu"], 1)
        symbolic_params = MX()
        nlp["parameters_to_optimize"] = ocp.param_to_optimize
        for key in nlp["parameters_to_optimize"]:
            symbolic_params = vertcat(symbolic_params, nlp["parameters_to_optimize"][key]["mx"])
        nlp["p"] = symbolic_params
        nlp["np"] = symbolic_params.rows()
        nlp["dynamics_func"] = Function(
            "ForwardDyn",
            [symbolic_states, symbolic_controls, symbolic_params],
            [dyn_func(symbolic_states, symbolic_controls, symbolic_params, nlp)],
            ["x", "u", "p"],
            ["xdot"],
        ).expand()


class ProblemType(Enum):
    MUSCLE_EXCITATIONS_AND_TORQUE_DRIVEN = Problem.muscle_excitations_and_torque_driven
    MUSCLE_ACTIVATIONS_AND_TORQUE_DRIVEN = Problem.muscle_activations_and_torque_driven
    MUSCLE_ACTIVATIONS_DRIVEN = Problem.muscle_activations_driven
    MUSCLE_EXCITATIONS_AND_TORQUE_DRIVEN_WITH_CONTACT = Problem.muscle_excitations_and_torque_driven_with_contact
    MUSCLE_EXCITATIONS_DRIVEN = Problem.muscle_excitations_driven
    MUSCLE_ACTIVATIONS_AND_TORQUE_DRIVEN_WITH_CONTACT = Problem.muscle_activations_and_torque_driven_with_contact

    TORQUE_DRIVEN = Problem.torque_driven
    TORQUE_ACTIVATIONS_DRIVEN = Problem.torque_activations_driven
    TORQUE_ACTIVATIONS_DRIVEN_WITH_CONTACT = Problem.torque_activations_driven_with_contact
    TORQUE_DRIVEN_WITH_CONTACT = Problem.torque_driven_with_contact

    CUSTOM = Problem.custom<|MERGE_RESOLUTION|>--- conflicted
+++ resolved
@@ -56,11 +56,6 @@
         Controls u are torques and torques activations.
         :param nlp: An OptimalControlProgram class.
         """
-<<<<<<< HEAD
-        ProblemType.__configure_q_qdot(nlp, True, False)
-        ProblemType.__configure_tau(nlp, False, True)
-        ProblemType.__configure_forward_dyn_func(ocp, nlp, Dynamics.forward_dynamics_torque_activations_driven)
-=======
         Problem.configure_q_qdot(nlp, True, False)
         Problem.configure_tau(nlp, False, True)
         nlp["nbActuators"] = nlp["nbTau"]
@@ -68,7 +63,6 @@
             Problem.configure_forward_dyn_func(ocp, nlp, Dynamics.custom)
         else:
             Problem.configure_forward_dyn_func(ocp, nlp, Dynamics.forward_dynamics_torque_activations_driven)
->>>>>>> ef23fa7b
 
     @staticmethod
     def torque_activations_driven_with_contact(ocp, nlp):
@@ -77,14 +71,6 @@
         Controls u are torques and torques activations.
         :param nlp: An OptimalControlProgram class.
         """
-<<<<<<< HEAD
-        ProblemType.__configure_q_qdot(nlp, True, False)
-        ProblemType.__configure_tau(nlp, False, True)
-        ProblemType.__configure_forward_dyn_func(
-            ocp, nlp, Dynamics.forward_dynamics_torque_activations_driven_with_contact
-        )
-        ProblemType.__configure_contact(ocp, nlp, Dynamics.forces_from_forward_dynamics_with_contact)
-=======
         Problem.configure_q_qdot(nlp, True, False)
         Problem.configure_tau(nlp, False, True)
         nlp["nbActuators"] = nlp["nbTau"]
@@ -95,7 +81,6 @@
                 ocp, nlp, Dynamics.forward_dynamics_torque_activations_driven_with_contact
             )
         Problem.configure_contact(ocp, nlp, Dynamics.forces_from_forward_dynamics_with_contact)
->>>>>>> ef23fa7b
 
     @staticmethod
     def muscle_activations_driven(ocp, nlp):
@@ -326,13 +311,7 @@
             )
 
     @staticmethod
-<<<<<<< HEAD
-    def __configure_contact(ocp, nlp, dyn_func):
-        nlp["nbContact"] = nlp["model"].nbContacts()
-
-=======
     def configure_contact(ocp, nlp, dyn_func):
->>>>>>> ef23fa7b
         symbolic_states = MX.sym("x", nlp["nx"], 1)
         symbolic_controls = MX.sym("u", nlp["nu"], 1)
         symbolic_param = nlp["p"]
